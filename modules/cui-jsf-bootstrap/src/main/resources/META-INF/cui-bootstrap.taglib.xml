<?xml version="1.0" encoding="UTF-8"?>
<facelet-taglib version="2.2"
                xmlns="http://xmlns.jcp.org/xml/ns/javaee"
                xmlns:xsi="http://www.w3.org/2001/XMLSchema-instance"
                xsi:schemaLocation="http://xmlns.jcp.org/xml/ns/javaee http://xmlns.jcp.org/xml/ns/javaee/web-facelettaglibrary_2_2.xsd">
    <namespace>https://cuioss.de/jsf/bootstrap</namespace>
    <short-name>boot</short-name>
    <tag>
        <description>
            <![CDATA[Renders a message list. It is based on h:messages but implicitly sets Bootstrap-styling]]></description>
        <tag-name>messages</tag-name>
        <component>
            <component-type>de.cuioss.bootstrap.cuimessages</component-type>
            <renderer-type>javax.faces.Messages</renderer-type>
        </component>
        <attribute>
            <description>
                <![CDATA[Client identifier of the component for which to display
                messages. This attribute is mutually exclusive to globalOnly and takes
                precedence if used.]]>
            </description>
            <name>for</name>
            <required>false</required>
            <type>java.lang.String</type>
        </attribute>
        <attribute>
            <description>
                <![CDATA[Flag indicating that only global messages (that is, messages not
                associated with any client identifier) are to be displayed.
                Default value is "false".]]>
            </description>
            <name>globalOnly</name>
            <required>false</required>
            <type>java.lang.Boolean</type>
        </attribute>
        <attribute>
            <description>
                <![CDATA[The component identifier for this component. This value must be
                unique within the closest parent component that is a naming]]>
                container.
            </description>
            <name>id</name>
            <required>false</required>
            <type>java.lang.String</type>
        </attribute>
        <attribute>
            <description>
                <![CDATA[ Flag indicating whether this component should be rendered
                (during Render Response Phase), or processed on any subsequent
                form submit. The default value for this property is true.]]>
            </description>
            <name>rendered</name>
            <required>false</required>
            <type>java.lang.Boolean</type>
        </attribute>
        <attribute>
            <description>
                <![CDATA[Flag indicating whether the detail portion of displayed messages
                should be included. Default value is "false".]]>
            </description>
            <name>showDetail</name>
            <required>false</required>
            <type>java.lang.Boolean</type>
        </attribute>
        <attribute>
            <description>
                <![CDATA[Flag indicating whether the summary portion of displayed
                messages
                should be included. Default value is "true".]]>
            </description>
            <name>showSummary</name>
            <required>false</required>
            <type>java.lang.Boolean</type>
        </attribute>
        <attribute>
            <description>
                <![CDATA[Direction indication for text that does not inherit
                directionality.
                Valid values are "LTR" (left-to-right) and "RTL"
                (right-to-left).]]>
            </description>
            <name>dir</name>
            <required>false</required>
            <type>java.lang.String</type>
        </attribute>
        <attribute>
            <description>
                <![CDATA[Code describing the language used in the generated markup
                for this component.]]>
            </description>
            <name>lang</name>
            <required>false</required>
            <type>java.lang.String</type>
        </attribute>
        <attribute>
            <description>
                <![CDATA[The type of layout markup to use when rendering
                error messages. Valid values are "table" (an HTML
                table) and "list" (an HTML list). If not specified,
                the default value is "list".]]>
            </description>
            <name>layout</name>
            <required>false</required>
            <type>java.lang.String</type>
        </attribute>
        <attribute>
            <description>
                <![CDATA[Advisory title information about markup elements generated
                for this component.]]>
            </description>
            <name>title</name>
            <required>false</required>
            <type>java.lang.String</type>
        </attribute>
        <attribute>
            <description>
                <![CDATA[The ValueExpression linking this component to a property in a
                backing bean]]>
            </description>
            <name>binding</name>
            <required>false</required>
            <type>javax.faces.component.UIComponent</type>
        </attribute>
        <attribute>
            <description>
                <![CDATA[Space-separated list of CSS style class(es) to be applied additionally
                when this element is rendered.]]>
            </description>
            <name>styleClass</name>
            <required>false</required>
            <type>java.lang.String</type>
        </attribute>
        <attribute>
            <description>
                <![CDATA[ CSS style(s) to be applied when this component is rendered.
               Caution: The styleClass attribute is always to be preferred.]]>
            </description>
            <name>style</name>
            <required>false</required>
            <type>java.lang.String</type>
        </attribute>
    </tag>
    <tag>
        <description>
            <![CDATA[
           <p>
            Renders a bootstrap style badge. In essence, it is a h:outputText with additional configuration
               The title is resolved using the cui standard label-resolving mechanism.</p>
            <p>A list of all available icons can be found at the <a href="https://cuioss.de/cui-reference-documentation/pages/documentation/cui_components/demo/miscellaneous.jsf">Reference Documentation</a> </p>
            <h3>Usage</h3>
                <table>
                    <tr>
                        <td><pre>&lt;cui-boot:badge value="1" /&gt;</pre></td>
                        <td><span class="badge">1</span></td>
                    </tr>
                 </table>
             <h3>Styling</h3>
                 <ul>
                     <li>The marker css class is badge</li>
                 </ul>
       ]]>
        </description>
        <tag-name>badge</tag-name>
        <component>
            <component-type>de.cuioss.bootstrap.badge</component-type>
            <renderer-type>javax.faces.Text</renderer-type>
        </component>
        <attribute>
            <description><![CDATA[The component identifier for this component. This value must be
                unique within the closest parent component that is a naming
                container.]]>
            </description>
            <name>id</name>
            <required>false</required>
            <type>java.lang.String</type>
        </attribute>
        <attribute>
            <description><![CDATA[Flag indicating whether this component should be rendered
                (during Render Response Phase), or processed on any subsequent
                form submit. The default value for this property is true.]]>
            </description>
            <name>rendered</name>
            <required>false</required>
            <type>boolean</type>
        </attribute>
        <attribute>
            <description><![CDATA[Flag indicating that characters that are sensitive in HTML and XML markup must be escaped.
            This flag is set to "true" by default. ]]>
            </description>
            <name>escape</name>
            <required>false</required>
            <type>java.lang.Boolean</type>
        </attribute>
        <attribute>
            <description>
                <![CDATA[Space-separated list of CSS style class(es) to be applied additionally when
                this element is rendered.]]>
            </description>
            <name>styleClass</name>
            <required>false</required>
            <type>java.lang.String</type>
        </attribute>
        <attribute>
            <description>
                <![CDATA[ CSS style(s) to be applied when this component is rendered.
               Caution: The styleClass attribute is always to be preferred.]]>
            </description>
            <name>style</name>
            <required>false</required>
            <type>java.lang.String</type>
        </attribute>
        <attribute>
            <description>
                <![CDATA[The ValueExpression linking this component to a property in a backing bean.]]>
            </description>
            <name>binding</name>
            <required>false</required>
            <type>javax.faces.component.UIComponent</type>
        </attribute>
        <attribute>
            <description>
                <![CDATA[Converter instance registered with this component. ]]>
            </description>
            <name>converter</name>
            <required>false</required>
            <type>javax.faces.convert.Converter</type>
        </attribute>
        <attribute>
            <description>
                <![CDATA[Direction indication for text that does not inherit directionality. Valid values are "LTR" (left-to-right) and "RTL" (right-to-left). ]]>
            </description>
            <name>dir</name>
            <required>false</required>
            <type>java.lang.String</type>
        </attribute>
        <attribute>
            <description>
                <![CDATA[Code describing the language used in the generated markup for this component.]]>
            </description>
            <name>lang</name>
            <required>false</required>
            <type>java.lang.String</type>
        </attribute>
        <attribute>
            <description>
                <![CDATA[Per the WAI-ARIA spec and its relationship to HTML5 (Section title ARIA Role Attriubute), every HTML element may have a "role"
                attribute whose value must be passed through unmodified on the element on which it is declared in the final rendered markup.
                The attribute, if specified, must have a value that is a string literal that is, or an EL Expression that evaluates to,
                a set of space-separated tokens representing the various WAI-ARIA roles that the element belongs to.
                It is the page author's responsibility to ensure that the user agent is capable of correctly interpreting the value of this attribute.]]>
            </description>
            <name>role</name>
            <required>false</required>
            <type>java.lang.String</type>
        </attribute>
        <attribute>
            <description>
                <![CDATA[The key for looking up the text to be rendered as title-attribute
                Although this attribute is not required you must provide either this or #titleValue if you want a title to be rendered.
                If both are present #titleValue will take precedence]]>
            </description>
            <name>titleKey</name>
            <required>false</required>
            <type>java.lang.String</type>
        </attribute>
        <attribute>
            <description>
                <![CDATA[The value for the title-attribute
                Although this attribute is not required you must provide either this or #titleKey if you want a title to be rendered.
                If both are present #titleValue will take precedence]]>
            </description>
            <name>titleValue</name>
            <required>false</required>
            <type>java.lang.Object</type>
        </attribute>
        <attribute>
            <description>
                <![CDATA[The current value of this component.]]>
            </description>
            <name>value</name>
            <required>false</required>
            <type>java.io.Serializable</type>
        </attribute>
    </tag>
    <tag>
        <description>
            <![CDATA[
             <p>
               Renders a bootstrap conform div with the styleClass 'form-group'.
            </p>
            <p>
            The layout relies completely on the grid-system of twitter-bootstrap,
            see <a href="https://getbootstrap.com/css/#grid">Bootstrap Documentation</a>
            </p>
            <ul>
				<li>Form-Groups are similar to rows but within a form-context</li>
				<li>Use rows to create horizontal groups of columns.</li>
            </ul>
            <p>
               More information and
               examples can be found in the <a href="https://cuioss.de/cui-reference-documentation/pages/documentation/cui_components/demo/layout.jsf" >Reference Documentation</a></p>
            <h3>Usage</h3>
                <pre>&lt;cui-boot:formGroup /&gt;</pre>
             <h3>Styling</h3>
             <ul>
                 <li>The marker css class is 'form-group'</li>
             </ul>
       ]]>
        </description>
        <tag-name>formGroup</tag-name>
        <component>
            <component-type>de.cuioss.bootstrap.form_group</component-type>
            <renderer-type>de.cuioss.bootstrap.layout_renderer</renderer-type>
        </component>
        <attribute>
            <description><![CDATA[The component identifier for this component. This value must be
                unique within the closest parent component that is a naming
                container. Caution: The component itself is not a naming container]]>
            </description>
            <name>id</name>
            <required>false</required>
            <type>java.lang.String</type>
        </attribute>
        <attribute>
            <description><![CDATA[Flag indicating whether this component should be rendered
                (during Render Response Phase), or processed on any subsequent
                form submit.  The default value for this property is true.]]>
            </description>
            <name>rendered</name>
            <required>false</required>
            <type>boolean</type>
        </attribute>
        <attribute>
            <description>
                <![CDATA[Space-separated list of CSS style class(es) to be applied additionally when
                this element is rendered.]]>
            </description>
            <name>styleClass</name>
            <required>false</required>
            <type>java.lang.String</type>
        </attribute>
        <attribute>
            <description>
                <![CDATA[CSS style(s) to be applied when this component is rendered.
               Caution: The styleClass attribute is always to be preferred.]]>
            </description>
            <name>style</name>
            <required>false</required>
            <type>java.lang.String</type>
        </attribute>
    </tag>
    <tag>
        <description>
            <![CDATA[
             <p>
               Renders a bootstrap conform div with the styleClass 'input-group'.
				An input group groups a number of input elements to be displayed as one element.
            </p>
            <p>
            The layout relies completely on the grid-system of twitter-bootstrap,
            see <a href="https://getbootstrap.com/css/#grid">Bootstrap Documentation</a>
            </p>
            <p>
               More information and
               examples can be found in the <a href="https://cuioss.de/cui-reference-documentation/pages/documentation/cui_components/demo/layout.jsf" >Reference Documentation</a></p>
            <h3>Usage</h3>
                <pre>&lt;cui-boot:inputGroup /&gt;</pre>
             <h3>Styling</h3>
             <ul>
                 <li>The marker css class is 'input-group'</li>
             </ul>
       ]]>
        </description>
        <tag-name>inputGroup</tag-name>
        <component>
            <component-type>de.cuioss.bootstrap.input_group</component-type>
            <renderer-type>de.cuioss.bootstrap.layout_renderer</renderer-type>
        </component>
        <attribute>
            <description><![CDATA[The component identifier for this component. This value must be
                unique within the closest parent component that is a naming
                container. Caution: The component itself is not a naming container]]>
            </description>
            <name>id</name>
            <required>false</required>
            <type>java.lang.String</type>
        </attribute>
        <attribute>
            <description><![CDATA[Flag indicating whether this component should be rendered
                (during Render Response Phase), or processed on any subsequent
                form submit.  The default value for this property is true.]]>
            </description>
            <name>rendered</name>
            <required>false</required>
            <type>boolean</type>
        </attribute>
        <attribute>
            <description>
                <![CDATA[Space-separated list of CSS style class(es) to be applied additionally when
                this element is rendered.]]>
            </description>
            <name>styleClass</name>
            <required>false</required>
            <type>java.lang.String</type>
        </attribute>
        <attribute>
            <description>
                <![CDATA[CSS style(s) to be applied when this component is rendered.
               Caution: The styleClass attribute is always to be preferred.]]>
            </description>
            <name>style</name>
            <required>false</required>
            <type>java.lang.String</type>
        </attribute>
    </tag>
    <tag>
        <description><![CDATA[An extension to h:commandButton that conforms to Bootstrap styling and
            incorporates the display of icons. Caution: do not use the value attribute but the
            corresponding labelKey / labelValue. The same goes for the title element: use titleKey
            or titleValue. It will always be rendered as a button (visually) unless you set state to 'link'.]]>
        </description>
        <tag-name>commandButton</tag-name>
        <component>
            <component-type>de.cuioss.bootstrap.commandbutton</component-type>
            <renderer-type>de.cuioss.bootstrap.commandbutton_renderer</renderer-type>
        </component>
        <attribute>
            <description><![CDATA[The component identifier for this component. This value must be unique
                within the closest parent component that is a naming container. Caution: The
                component itself is not a naming container]]>
            </description>
            <name>id</name>
            <required>false</required>
            <type>java.lang.String</type>
        </attribute>
        <attribute>
            <description><![CDATA[Flag indicating whether this component should be rendered (during
                Render Response Phase), or processed on any subsequent form submit. The default
                value for this property is true. ]]></description>
            <name>rendered</name>
            <required>false</required>
            <type>boolean</type>
        </attribute>
        <attribute>
            <description>
                <![CDATA[Space-separated list of CSS style class(es) to be applied additionally
                when this element is rendered.]]>
            </description>
            <name>styleClass</name>
            <required>false</required>
            <type>java.lang.String</type>
        </attribute>
        <attribute>
            <description>
                <![CDATA[CSS style(s) to be applied when this component is rendered. Caution: The
                styleClass attribute is always to be preferred.]]>
            </description>
            <name>style</name>
            <required>false</required>
            <type>java.lang.String</type>
        </attribute>
        <attribute>
            <description><![CDATA[The key-binding for this button, aka keyboard shortcut. The key will be
                bound as onClickHandler. Caution: The implementor must ensure that there is only one
                button for the same type existent per page, otherwise the behavior is
                non-deterministic. Allowed keys: esc, enter, delete, tab.]]></description>
            <name>keyBinding</name>
            <required>false</required>
            <type>java.lang.String</type>
        </attribute>
        <attribute>
            <description>
                <![CDATA[Different general styles available (state): one of 'primary', 'success',
                'info', 'warning', 'danger', 'link'. If none of those is set it uses 'default'.]]>
            </description>
            <name>state</name>
            <required>false</required>
            <type>java.lang.String</type>
        </attribute>
        <attribute>
            <description>
                <![CDATA[Sets the size for the button element, must be one of the appropriate
                bootstrap size prefixes, currently supported is 'default', 'sm' and 'lg']]>
            </description>
            <name>size</name>
            <required>false</required>
            <type>java.lang.String</type>
        </attribute>
        <attribute>
            <description>
                <![CDATA[The key for looking up the text display as the label. Although this
                attribute is not required the developer must provide either this or #labelValue if
                you want a label to be displayed ]]></description>
            <name>labelKey</name>
            <required>false</required>
            <type>java.lang.String</type>
        </attribute>
        <attribute>
            <description>
                <![CDATA[The String displayed for the label. This is a replacement for #labelKey.
                If both are present labelValue takes precedence. If the type is not java.lang.String
                the developer must ensure that an according converter for the exists.]]>
            </description>
            <name>labelValue</name>
            <required>false</required>
            <type>java.io.Serializable</type>
        </attribute>
        <attribute>
            <description>
                <![CDATA[The key for looking up the text display as the title. Although this
                attribute is not required the developer must provide either this or #titleValue if
                you want a title to be displayed]]>
            </description>
            <name>titleKey</name>
            <required>false</required>
            <type>java.lang.String</type>
        </attribute>
        <attribute>
            <description>
                <![CDATA[The String displayed for the title. This is a replacement for
                #titleKey. If both are present titleValue takes precedence.]]>
            </description>
            <name>titleValue</name>
            <required>false</required>
            <type>java.lang.String</type>
        </attribute>
        <attribute>
            <description>
                <![CDATA[A defined optional icon class, defined within stylesheet, e.g. cui-icon-warning. In
                order to prevent improper usage the matching is restricted to the prefixes:
                "cui-icon, cui-mime-type, ui-icon-". If none of them is matched the access throws an
                IllegalArgumentException.]]>
            </description>
            <name>icon</name>
            <required>false</required>
            <type>java.lang.String</type>
        </attribute>
        <attribute>
            <description>
                <![CDATA[Defines the optional alignment of the icon. Supported values
                are 'left' or 'right']]>
            </description>
            <name>iconAlign</name>
            <required>false</required>
            <type>java.lang.String</type>
        </attribute>
        <attribute>
            <description>
                <![CDATA[MethodExpression representing the application action to invoke
                when this component is activated by the user.  The expression
                must evaluate to a public method that takes no parameters, and
                returns an Object (the toString() of which is called to derive
                the logical outcome) which is passed to the NavigationHandler
                for this application.]]>
            </description>
            <name>action</name>
            <required>false</required>
            <method-signature>java.lang.Object action()</method-signature>
        </attribute>
        <attribute>
            <description>
                <![CDATA[
                MethodExpression representing an action listener method that
                will be notified when this component is activated by the user.
                The expression must evaluate to a public method that takes an
                ActionEvent parameter, with a return type of void, <span
                class="changed_added_2_0">or to a public method that takes no
                arguments with a return type of void.  In the latter case, the
                method has no way of easily knowing where the event came from,
                but this can be useful in cases where a notification is needed
                that "some action happened".

                ]]>
            </description>
            <name>actionListener</name>
            <required>false</required>
            <method-signature>void
                actionListener(javax.faces.event.ActionEvent)
            </method-signature>
        </attribute>
        <attribute>
            <description>
                <![CDATA[Flag indicating that, if this component is activated by the user,
                notifications should be delivered to interested listeners and actions
                immediately (that is, during Apply Request Values phase) rather than
                waiting until Invoke Application phase.]]>
            </description>
            <name>immediate</name>
            <required>false</required>
            <type>boolean</type>
        </attribute>
        <attribute>
            <description>
                <![CDATA[Access key that, when pressed, transfers focus
                to this element.]]>
            </description>
            <name>accesskey</name>
            <required>false</required>
            <type>java.lang.String</type>
        </attribute>
        <attribute>
            <description>
                <![CDATA[Alternate textual description of the
                element rendered by this component.]]>
            </description>
            <name>alt</name>
            <required>false</required>
            <type>java.lang.String</type>
        </attribute>
        <attribute>
            <description>
                <![CDATA[Direction indication for text that does not inherit directionality.
                Valid values are "LTR" (left-to-right) and "RTL" (right-to-left).
                These attributes are case-sensitive when rendering to XHTML, so
                care must be taken to have the correct case.]]>
            </description>
            <name>dir</name>
            <required>false</required>
            <type>java.lang.String</type>
        </attribute>
        <attribute>
            <description>
                <![CDATA[Flag indicating that this element must never receive focus or
                be included in a subsequent submit.  A value of false causes
                no attribute to be rendered, while a value of true causes the
                attribute to be rendered as disabled="disabled".]]>
            </description>
            <name>disabled</name>
            <required>false</required>
            <type>boolean</type>
        </attribute>
        <attribute>
            <description>
                <![CDATA[
                Absolute or relative URL of the
                image to be displayed for this
                button.  If specified, this
                "input" element will be of type
                "image".  Otherwise, it will be
                of the type specified by the
                "type" property with a label
                specified by the "value"
                property.  <span
                class="changed_added_2_0">Note
                that if the value of this
                attribute starts with "/", the
                rendered value for this
                attribute will be prefixed with
                the context-root for this
                application.
                ]]>
            </description>
            <name>image</name>
            <required>false</required>
            <type>java.lang.String</type>
        </attribute>
        <attribute>
            <description>
                <![CDATA[Code describing the language used in the generated markup
                for this component.]]>
            </description>
            <name>lang</name>
            <required>false</required>
            <type>java.lang.String</type>
        </attribute>
        <attribute>
            <description>
                <![CDATA[Javascript code executed when this element loses focus.]]>
            </description>
            <name>onblur</name>
            <required>false</required>
            <type>java.lang.String</type>
        </attribute>
        <attribute>
            <description>
                <![CDATA[Javascript code executed when this element loses focus
                and its value has been modified since gaining focus.]]>
            </description>
            <name>onchange</name>
            <required>false</required>
            <type>java.lang.String</type>
        </attribute>
        <attribute>
            <description>
                <![CDATA[Javascript code executed when a pointer button is
                clicked over this element.]]>
            </description>
            <name>onclick</name>
            <required>false</required>
            <type>java.lang.String</type>
        </attribute>
        <attribute>
            <description>
                <![CDATA[Javascript code executed when a pointer button is
                double-clicked over this element.]]>
            </description>
            <name>ondblclick</name>
            <required>false</required>
            <type>java.lang.String</type>
        </attribute>
        <attribute>
            <description>
                <![CDATA[Javascript code executed when this element receives focus.]]>
            </description>
            <name>onfocus</name>
            <required>false</required>
            <type>java.lang.String</type>
        </attribute>
        <attribute>
            <description>
                <![CDATA[Javascript code executed when a key is
                pressed down over this element.]]>
            </description>
            <name>onkeydown</name>
            <required>false</required>
            <type>java.lang.String</type>
        </attribute>
        <attribute>
            <description>
                <![CDATA[Javascript code executed when a key is
                pressed and released over this element.]]>
            </description>
            <name>onkeypress</name>
            <required>false</required>
            <type>java.lang.String</type>
        </attribute>
        <attribute>
            <description>
                <![CDATA[Javascript code executed when a key is
                released over this element.]]>
            </description>
            <name>onkeyup</name>
            <required>false</required>
            <type>java.lang.String</type>
        </attribute>
        <attribute>
            <description>
                <![CDATA[Javascript code executed when a pointer button is
                pressed down over this element.]]>
            </description>
            <name>onmousedown</name>
            <required>false</required>
            <type>java.lang.String</type>
        </attribute>
        <attribute>
            <description>
                <![CDATA[Javascript code executed when a pointer button is
                moved within this element.]]>
            </description>
            <name>onmousemove</name>
            <required>false</required>
            <type>java.lang.String</type>
        </attribute>
        <attribute>
            <description>
                <![CDATA[Javascript code executed when a pointer button is
                moved away from this element.]]>
            </description>
            <name>onmouseout</name>
            <required>false</required>
            <type>java.lang.String</type>
        </attribute>
        <attribute>
            <description>
                <![CDATA[Javascript code executed when a pointer button is
                moved onto this element.]]>
            </description>
            <name>onmouseover</name>
            <required>false</required>
            <type>java.lang.String</type>
        </attribute>
        <attribute>
            <description>
                <![CDATA[Javascript code executed when a pointer button is
                released over this element.]]>
            </description>
            <name>onmouseup</name>
            <required>false</required>
            <type>java.lang.String</type>
        </attribute>
        <attribute>
            <description>
                <![CDATA[Javascript code executed when text within this
                element is selected by the user.]]>
            </description>
            <name>onselect</name>
            <required>false</required>
            <type>java.lang.String</type>
        </attribute>
        <attribute>
            <description>
                <![CDATA[Flag indicating that this component will prohibit changes by
                the user.  The element may receive focus unless it has also
                been disabled.  A value of false causes
                no attribute to be rendered, while a value of true causes the
                attribute to be rendered as readonly="readonly".]]>
            </description>
            <name>readonly</name>
            <required>false</required>
            <type>boolean</type>
        </attribute>
        <attribute>
            <description>
                <![CDATA[Per the WAI-ARIA spec and its
                relationship to HTML5 (Section title ARIA Role Attriubute),
                every HTML element may have a "role" attribute whose value
                must be passed through unmodified on the element on which it
                is declared in the final rendered markup.  The attribute, if
                specified, must have a value that is a string literal that is,
                or an EL Expression that evaluates to, a set of
                space-separated tokens representing the various WAI-ARIA roles
                that the element belongs to.
                It is the page author's
                responsibility to ensure that the user agent is capable of
                correctly interpreting the value of this attribute.]]>
            </description>
            <name>role</name>
            <required>false</required>
            <type>java.lang.String</type>
        </attribute>
        <attribute>
            <description>
                <![CDATA[Position of this element in the tabbing order
                for the current document.  This value must be
                an integer between 0 and 32767.]]>
            </description>
            <name>tabindex</name>
            <required>false</required>
            <type>java.lang.String</type>
        </attribute>
        <attribute>
            <description>
                <![CDATA[Type of button to create.  Valid values are "submit", "button",
                and "reset".  If not specified, or not a valid value, the default
                value is "submit".]]>
            </description>
            <name>type</name>
            <required>false</required>
            <type>java.lang.String</type>
        </attribute>
        <attribute>
            <description>
                <![CDATA[The ValueExpression linking this component to a property in a backing bean]]>
            </description>
            <name>binding</name>
            <required>false</required>
            <type>javax.faces.component.UIComponent</type>
        </attribute>
    </tag>
    <tag>
        <description>
            <![CDATA[Renders a checkbox as a switch.
            It will be implicitly wrapped in a column element.
            ]]>
        </description>
        <tag-name>switch</tag-name>
        <component>
            <component-type>de.cuioss.bootstrap.switch</component-type>
            <renderer-type>de.cuioss.bootstrap.switch_renderer</renderer-type>
        </component>
        <attribute>
            <description>
                <![CDATA[Space-separated list of CSS style class(es) to be applied additionally
                when this element is rendered.]]>
            </description>
            <name>styleClass</name>
            <required>false</required>
            <type>java.lang.String</type>
        </attribute>
        <attribute>
            <description>
                <![CDATA[CSS style(s) to be applied when this component is rendered. Caution: The
                styleClass attribute is always to be preferred.]]>
            </description>
            <name>style</name>
            <required>false</required>
            <type>java.lang.String</type>
        </attribute>
        <attribute>
            <description>
                <![CDATA[Layout size, default is 6]]>
            </description>
            <name>size</name>
            <required>false</required>
            <type>java.lang.Integer</type>
        </attribute>
        <attribute>
            <description>
                <![CDATA[The key for looking up the text display as the title. Although this
                attribute is not required the developer must provide either this or #titleValue if
                you want a title to be displayed]]>
            </description>
            <name>titleKey</name>
            <required>false</required>
            <type>java.lang.String</type>
        </attribute>
        <attribute>
            <description>
                <![CDATA[The String displayed for the title. This is a replacement for
                #titleKey. If both are present titleValue takes precedence.]]>
            </description>
            <name>titleValue</name>
            <required>false</required>
            <type>java.lang.String</type>
        </attribute>
        <attribute>
            <description>
                <![CDATA[The optional converter to be used in case of titleValue is set and needs
                conversion.]]>
            </description>
            <name>titleConverter</name>
            <required>false</required>
            <type>java.lang.String</type>
        </attribute>
        <attribute>
            <description>
                <![CDATA[The key for looking up the text that will be shown if the witch is set to 'true'.
                Although this attribute is not required the developer must provide either this or #onTextValue if you want a title to be displayed]]>
            </description>
            <name>onTextKey</name>
            <required>false</required>
            <type>java.lang.String</type>
        </attribute>
        <attribute>
            <description>
                <![CDATA[The text that will be shown if the witch is set to 'true'. This is a replacement for #onTextKey.
                 If both are present onTextValue takes precedence. If the type is not java.lang.String the
                 developer must ensure that an according converter for the object exists.]]>
            </description>
            <name>onTextValue</name>
            <required>false</required>
            <type>java.lang.String</type>
        </attribute>
        <attribute>
            <description>
                <![CDATA[The optional converter to be used in case of onTextValue is set and needs
                conversion.]]>
            </description>
            <name>onTextConverter</name>
            <required>false</required>
            <type>java.lang.String</type>
        </attribute>
        <attribute>
            <description>
                <![CDATA[The key for looking up the text that will be shown if the witch is set to 'false'.
                Although this attribute is not required the developer must provide either this or #offTextValue if you want a title to be displayed]]>
            </description>
            <name>offTextKey</name>
            <required>false</required>
            <type>java.lang.String</type>
        </attribute>
        <attribute>
            <description>
                <![CDATA[The text that will be shown if the witch is set to 'false'. This is a replacement for #offTextKey.
                 If both are present offTextValue takes precedence. If the type is not java.lang.String the
                 developer must ensure that an according converter for the object exists.]]>
            </description>
            <name>offTextValue</name>
            <required>false</required>
            <type>java.lang.String</type>
        </attribute>
        <attribute>
            <description>
                <![CDATA[The optional converter to be used in case of offTextValue is set and needs
                conversion.]]>
            </description>
            <name>offTextConverter</name>
            <required>false</required>
            <type>java.lang.String</type>
        </attribute>
        <attribute>
            <description>
                <![CDATA[<p>
                MethodExpression representing a value change listener method
                that will be notified when a new value has been set for this
                input component. The expression must evaluate to a public
                method that takes a <code>ValueChangeEvent</code>
                parameter, with a return type of void, or to a public method
                that takes no arguments with a return type
                of void. In the latter case, the method has no way of easily
                knowing what the new value is, but this can be useful in cases
                where a notification is needed that "this value
                changed".</p>]]>
            </description>
            <name>valueChangeListener</name>
            <required>false</required>
            <method-signature>void
                valueChange(javax.faces.event.ValueChangeEvent)
            </method-signature>
        </attribute>
    </tag>
    <tag>
        <description><![CDATA[An extension to h:button that conforms to Bootstrap styling and incorporates the
            display of icons. If icon is set without labelKey / labelValue than only the icon will
            be rendered. Caution: do not use the value attribute but the corresponding labelKey /
            labelValue. The same goes for the title element: use titleKey or titleValue. It will
            always be rendered as a button (visually) unless you set the state 'link']]>
        </description>
        <tag-name>button</tag-name>
        <component>
            <component-type>de.cuioss.bootstrap.button</component-type>
            <renderer-type>de.cuioss.bootstrap.button_renderer</renderer-type>
        </component>
        <attribute>
            <description><![CDATA[The component identifier for this component. This value must be unique
                within the closest parent component that is a naming container. Caution: The
                component itself is not a naming container]]>
            </description>
            <name>id</name>
            <required>false</required>
            <type>java.lang.String</type>
        </attribute>
        <attribute>
            <description><![CDATA[Flag indicating whether this component should be rendered (during
                Render Response Phase), or processed on any subsequent form submit. The default
                value for this property is true.]]>
            </description>
            <name>rendered</name>
            <required>false</required>
            <type>boolean</type>
        </attribute>
        <attribute>
            <description>
                <![CDATA[Space-separated list of CSS style class(es) to be applied additionally
                when this element is rendered.]]>
            </description>
            <name>styleClass</name>
            <required>false</required>
            <type>java.lang.String</type>
        </attribute>
        <attribute>
            <description>
                <![CDATA[CSS style(s) to be applied when this component is rendered. Caution: The
                styleClass attribute is always to be preferred.]]>
            </description>
            <name>style</name>
            <required>false</required>
            <type>java.lang.String</type>
        </attribute>
        <attribute>
            <description>
                <![CDATA[Different general styles available (state): one of 'primary', 'success',
                'info', 'warning', 'danger', 'link'. If none of those is set it uses 'default'.]]>
            </description>
            <name>state</name>
            <required>false</required>
            <type>java.lang.String</type>
        </attribute>
        <attribute>
            <description>
                <![CDATA[Sets the size for the button element, must be one of the appropriate
                bootstrap size prefixes, currently supported is 'default', 'sm' and 'lg']]>
            </description>
            <name>size</name>
            <required>false</required>
            <type>java.lang.String</type>
        </attribute>
        <attribute>
            <description><![CDATA[The key-binding for this button, aka keyboard shortcut. The key will be
                bound as onClickHandler. Caution: The implementor must ensure that there is only one
                button for the same type existent per page, otherwise the behavior is
                non-deterministic. Allowed keys: esc, enter, delete, tab.]]></description>
            <name>keyBinding</name>
            <required>false</required>
            <type>java.lang.String</type>
        </attribute>
        <attribute>
            <description>
                <![CDATA[The key for looking up the text display as the label. Although this
                attribute is not required the developer must provide either this or #labelValue if
                you want a label to be displayed]]>
            </description>
            <name>labelKey</name>
            <required>false</required>
            <type>java.lang.String</type>
        </attribute>
        <attribute>
            <description>
                <![CDATA[The String displayed for the label. This is a replacement for #labelKey.
                If both are present labelValue takes precedence. If the type is not java.lang.String
                the developer must ensure that an according converter for the exists.]]>
            </description>
            <name>labelValue</name>
            <required>false</required>
            <type>java.io.Serializable</type>
        </attribute>
        <attribute>
            <description>
                <![CDATA[The key for looking up the text display as the title. Although this
                attribute is not required the developer must provide either this or #titleValue if
                you want a title to be displayed]]>
            </description>
            <name>titleKey</name>
            <required>false</required>
            <type>java.lang.String</type>
        </attribute>
        <attribute>
            <description>
                <![CDATA[The String displayed for the title. This is a replacement for
                #titleKey. If both are present titleValue takes precedence.]]>
            </description>
            <name>titleValue</name>
            <required>false</required>
            <type>java.lang.String</type>
        </attribute>
        <attribute>
            <description>
                <![CDATA[A defined icon class, defined within stylesheet, e.g. cui-icon-warning. In
                order to prevent improper usage the matching is restricted to the prefixes:
                "cui-icon, cui-mime-type, ui-icon-". If none of them is matched the access throws an
                IllegalArgumentException.]]>
            </description>
            <name>icon</name>
            <required>false</required>
            <type>java.lang.String</type>
        </attribute>
        <attribute>
            <description>
                <![CDATA[Defines the optional float alignment of the component. Supported values
                are 'left' or 'right']]>
            </description>
            <name>iconAlign</name>
            <required>false</required>
            <type>java.lang.String</type>
        </attribute>
        <attribute>
            <description>
                <![CDATA[Per the WAI-ARIA spec and its
                relationship to HTML5 (Section title ARIA Role Attriubute),
                every HTML element may have a "role" attribute whose value
                must be passed through unmodified on the element on which it
                is declared in the final rendered markup.  The attribute, if
                specified, must have a value that is a string literal that is,
                or an EL Expression that evaluates to, a set of
                space-separated tokens representing the various WAI-ARIA roles
                that the element belongs to.
                It is the page author's
                responsibility to ensure that the user agent is capable of
                correctly interpreting the value of this attribute.]]>
            </description>
            <name>role</name>
            <required>false</required>
            <type>java.lang.String</type>
        </attribute>
        <attribute>
            <description>
                <![CDATA[Disable appending the <code>ClientWindow</code> on the rendering of this element.]]>
            </description>
            <name>disableClientWindow</name>
            <required>false</required>
            <type>java.lang.Boolean</type>
        </attribute>
        <attribute>
            <description>
                <![CDATA[Whether to include page parameters in the target URI.]]>
            </description>
            <name>includeViewParams</name>
            <required>false</required>
            <type>java.lang.Boolean</type>
        </attribute>
        <attribute>
            <description>
                <![CDATA[The logical outcome used to resolve a navigation case.]]>
            </description>
            <name>outcome</name>
            <required>false</required>
            <type>java.lang.String</type>
        </attribute>
        <attribute>
            <description>
                <![CDATA[Access key that, when pressed, transfers focus
                to this element.]]>
            </description>
            <name>accesskey</name>
            <required>false</required>
            <type>java.lang.String</type>
        </attribute>
        <attribute>
            <description>
                <![CDATA[The character encoding of the resource designated
                by this hyperlink.]]>
            </description>
            <name>charset</name>
            <required>false</required>
            <type>java.lang.String</type>
        </attribute>
        <attribute>
            <description>
                <![CDATA[The position and shape of the hot spot on the screen
                (for use in client-side image maps).]]>
            </description>
            <name>coords</name>
            <required>false</required>
            <type>java.lang.String</type>
        </attribute>
        <attribute>
            <description>
                <![CDATA[Direction indication for text that does not inherit directionality.
                Valid values are "LTR" (left-to-right) and "RTL" (right-to-left).]]>
            </description>
            <name>dir</name>
            <required>false</required>
            <type>java.lang.String</type>
        </attribute>
        <attribute>
            <description>
                <![CDATA[Flag indicating that this element must never
                receive focus or be included in a subsequent
                submit.]]>
            </description>
            <name>disabled</name>
            <required>false</required>
            <type>boolean</type>
        </attribute>
        <attribute>
            <description>
                <![CDATA[The identifier of the page fragment which should
                be brought into focus when the target page is
                rendered. The value of this attribute is appended
                to the end of target URL following a hash (#) mark.
                This notation is part of the standard URL syntax.]]>
            </description>
            <name>fragment</name>
            <required>false</required>
            <type>java.lang.String</type>
        </attribute>
        <attribute>
            <description>
                <![CDATA[The language code of the resource designated
                by this hyperlink.]]>
            </description>
            <name>hreflang</name>
            <required>false</required>
            <type>java.lang.String</type>
        </attribute>
        <attribute>
            <description>
                <![CDATA[Code describing the language used in the generated markup
                for this component.]]>
            </description>
            <name>lang</name>
            <required>false</required>
            <type>java.lang.String</type>
        </attribute>
        <attribute>
            <description>
                <![CDATA[Javascript code executed when this element loses focus.]]>
            </description>
            <name>onblur</name>
            <required>false</required>
            <type>java.lang.String</type>
        </attribute>
        <attribute>
            <description>
                <![CDATA[Javascript code executed when a pointer button is
                clicked over this element.]]>
            </description>
            <name>onclick</name>
            <required>false</required>
            <type>java.lang.String</type>
        </attribute>
        <attribute>
            <description>
                <![CDATA[Javascript code executed when a pointer button is
                double-clicked over this element.]]>
            </description>
            <name>ondblclick</name>
            <required>false</required>
            <type>java.lang.String</type>
        </attribute>
        <attribute>
            <description>
                <![CDATA[Javascript code executed when this element receives focus.]]>
            </description>
            <name>onfocus</name>
            <required>false</required>
            <type>java.lang.String</type>
        </attribute>
        <attribute>
            <description>
                <![CDATA[Javascript code executed when a key is
                pressed down over this element.]]>
            </description>
            <name>onkeydown</name>
            <required>false</required>
            <type>java.lang.String</type>
        </attribute>
        <attribute>
            <description>
                <![CDATA[Javascript code executed when a key is
                pressed and released over this element.]]>
            </description>
            <name>onkeypress</name>
            <required>false</required>
            <type>java.lang.String</type>
        </attribute>
        <attribute>
            <description>
                <![CDATA[Javascript code executed when a key is
                released over this element.]]>
            </description>
            <name>onkeyup</name>
            <required>false</required>
            <type>java.lang.String</type>
        </attribute>
        <attribute>
            <description>
                <![CDATA[Javascript code executed when a pointer button is
                pressed down over this element.]]>
            </description>
            <name>onmousedown</name>
            <required>false</required>
            <type>java.lang.String</type>
        </attribute>
        <attribute>
            <description>
                <![CDATA[Javascript code executed when a pointer button is
                moved within this element.]]>
            </description>
            <name>onmousemove</name>
            <required>false</required>
            <type>java.lang.String</type>
        </attribute>
        <attribute>
            <description>
                <![CDATA[Javascript code executed when a pointer button is
                moved away from this element.]]>
            </description>
            <name>onmouseout</name>
            <required>false</required>
            <type>java.lang.String</type>
        </attribute>
        <attribute>
            <description>
                <![CDATA[Javascript code executed when a pointer button is
                moved onto this element.]]>
            </description>
            <name>onmouseover</name>
            <required>false</required>
            <type>java.lang.String</type>
        </attribute>
        <attribute>
            <description>
                <![CDATA[Javascript code executed when a pointer button is
                released over this element.]]>
            </description>
            <name>onmouseup</name>
            <required>false</required>
            <type>java.lang.String</type>
        </attribute>
        <attribute>
            <description>
                <![CDATA[The relationship from the current document
                to the anchor specified by this hyperlink.
                The value of this attribute is a space-separated
                list of link types.]]>
            </description>
            <name>rel</name>
            <required>false</required>
            <type>java.lang.String</type>
        </attribute>
        <attribute>
            <description>
                <![CDATA[A reverse link from the anchor specified
                by this hyperlink to the current document.
                The value of this attribute is a space-separated
                list of link types.]]>
            </description>
            <name>rev</name>
            <required>false</required>
            <type>java.lang.String</type>
        </attribute>
        <attribute>
            <description>
                <![CDATA[The shape of the hot spot on the screen
                (for use in client-side image maps).  Valid
                values are:  default (entire region); rect
                (rectangular region); circle (circular region);
                and poly (polygonal region).]]>
            </description>
            <name>shape</name>
            <required>false</required>
            <type>java.lang.String</type>
        </attribute>
        <attribute>
            <description>
                <![CDATA[Position of this element in the tabbing order
                for the current document.  This value must be
                an integer between 0 and 32767.]]>
            </description>
            <name>tabindex</name>
            <required>false</required>
            <type>java.lang.String</type>
        </attribute>
        <attribute>
            <description>
                <![CDATA[Name of a frame where the resource
                retrieved via this hyperlink is to
                be displayed.]]>
            </description>
            <name>target</name>
            <required>false</required>
            <type>java.lang.String</type>
        </attribute>
        <attribute>
            <description>
                <![CDATA[The content type of the resource designated
                by this hyperlink.]]>
            </description>
            <name>type</name>
            <required>false</required>
            <type>java.lang.String</type>
        </attribute>
        <attribute>
            <description>
                <![CDATA[The ValueExpression linking this component to a property in a backing bean]]>
            </description>
            <name>binding</name>
            <required>false</required>
            <type>javax.faces.component.UIComponent</type>
        </attribute>
    </tag>
    <tag>
        <description>
            <![CDATA[
           <p>
            Renders a Gender Icon regarding the cui-icon contract. The icon is rendered within a span with the according classes.</p>
            <h3>Usage</h3>
                <table>
                    <tr>
                        <td><pre>&lt;cui-boot:genderIcon genderString="male" size="xl" state="info"/&gt;</pre></td>
                        <td><span class="cui-icon cui-icon-gender_male cui-icon-xl cui-icon-state-info" title="Gender Male"></span></td>
                    </tr>
                 </table>
            <h2>Translation</h2>
            <p>The keys for the title are implicitly defined:
            <ul>
                <li>cui.model.gender.male.title</li>
                <li>cui.model.gender.female.title</li>
                <li>cui.model.gender.undefined.title</li>
                <li>cui.model.gender.other.title</li>
                <li>cui.model.gender.diverse.title</li>
                <li>cui.model.gender.unknown.title</li>
            </ul>
            </p>
       ]]>
        </description>
        <tag-name>genderIcon</tag-name>
        <component>
            <component-type>de.cuioss.bootstrap.genderIcon</component-type>
            <renderer-type>de.cuioss.bootstrap.icon_renderer</renderer-type>
        </component>
        <attribute>
            <description><![CDATA[The component identifier for this component. This value must be unique
                within the closest parent component that is a naming container. Caution: The
                component itself is not a naming container]]>
            </description>
            <name>id</name>
            <required>false</required>
            <type>java.lang.String</type>
        </attribute>
        <attribute>
            <description><![CDATA[Flag indicating whether this component should be rendered (during
                Render Response Phase), or processed on any subsequent form submit. The default
                value for this property is true.]]>
            </description>
            <name>rendered</name>
            <required>false</required>
            <type>boolean</type>
        </attribute>
        <attribute>
            <description>
                <![CDATA[Space-separated list of CSS style class(es) to be applied additionally
                when this element is rendered.]]>
            </description>
            <name>styleClass</name>
            <required>false</required>
            <type>java.lang.String</type>
        </attribute>
        <attribute>
            <description>
                <![CDATA[CSS style(s) to be applied when this component is rendered. Caution: The
                styleClass attribute is always to be preferred.]]>
            </description>
            <name>style</name>
            <required>false</required>
            <type>java.lang.String</type>
        </attribute>
        <attribute>
            <description>
                <![CDATA[A representation on a concrete gender icon. In case #gender and
                #genderString is defined #gender takes precedence.]]>
            </description>
            <name>gender</name>
            <required>false</required>
            <type>de.cuioss.uimodel.model.Gender</type>
        </attribute>
        <attribute>
            <description>
                <![CDATA[
                    String representation of a gender:
                     <ul>
                         <li>if String is null or empty: -> Gender#UNKNOWN</li>
                         <li>if String is "m" or "male": -> Gender#MALE</li>
                         <li>if String is "f" or "female": -> Gender#FEMALE</li>
                         <li>if String is "o" or "other": -> Gender#OTHER</li>
                         <li>if String is "d" or "diverse": -> Gender#DIVERSE</li>
                         <li>if String is "x" or "undefined": -> Gender#UNDEFINED</li>
                         <li>For all other strings it returns -> Gender#UNKNOWN</li>
                     </ul>
                     In case #gender and #genderString is defined #gender takes precedence
       ]]>
            </description>
            <name>genderString</name>
            <required>false</required>
            <type>java.lang.String</type>
        </attribute>
        <attribute>
            <description>
                <![CDATA[Different general styles available (state): one of 'primary', 'success',
                'info', 'warning', 'danger'. If none of those is set it uses 'default'.]]>
            </description>
            <name>state</name>
            <required>false</required>
            <type>java.lang.String</type>
        </attribute>
        <attribute>
            <description>
                <![CDATA[Adapts the size of the component. Supported values are 'lg', 'xl', 'xxl',
                'xxxl' based on bootstrap context-sizes. Default: no size is set.]]>
            </description>
            <name>size</name>
            <required>false</required>
            <type>java.lang.String</type>
        </attribute>
    </tag>
    <tag>
        <description><![CDATA[Renders a toolbar component that can be pinned to top or bottom. Therefore, the
            bootstrap affix plugin is used.
            <h3>Styling</h3>
            The sass module is defined within cui-styling, the name is 'de.cuioss.cui/_toolbar.scss
			<ul>
				<li>Renders the class 'toolbar'</li>
				<li>If the size is set it additionally renders the corresponding size -context class, e.g. toolbar-xl for
				size='xl'</li>
				<li>If it is pinned it additionally renders the class 'pinned'</li>
			</ul>]]>
        </description>
        <tag-name>toolbar</tag-name>
        <component>
            <component-type>de.cuioss.bootstrap.toolbar</component-type>
            <renderer-type>de.cuioss.bootstrap.layout_renderer</renderer-type>
        </component>
        <attribute>
            <description><![CDATA[The component identifier for this component. This value must be unique
                within the closest parent component that is a naming container. Caution: The
                component itself is not a naming container]]>
            </description>
            <name>id</name>
            <required>false</required>
            <type>java.lang.String</type>
        </attribute>
        <attribute>
            <description><![CDATA[Flag indicating whether this component should be rendered (during
                Render Response Phase), or processed on any subsequent form submit. The default
                value for this property is true.]]>
            </description>
            <name>rendered</name>
            <required>false</required>
            <type>boolean</type>
        </attribute>
        <attribute>
            <description>
                <![CDATA[Space-separated list of CSS style class(es) to be applied additionally
                when this element is rendered.]]>
            </description>
            <name>styleClass</name>
            <required>false</required>
            <type>java.lang.String</type>
        </attribute>
        <attribute>
            <description><![CDATA[Indicates whether to pin this component to the top. The default value for
                this property is false.]]>
            </description>
            <name>pinToTop</name>
            <required>false</required>
            <type>boolean</type>
        </attribute>
        <attribute>
            <description><![CDATA[Indicates whether to pin this component to the bottom. The default value
                for this property is false.]]>
            </description>
            <name>pinToBottom</name>
            <required>false</required>
            <type>boolean</type>
        </attribute>
        <attribute>
            <description><![CDATA[Defines the offset of this component when pinned to top. The default value
                for this property is 5.]]>
            </description>
            <name>pinTopOffset</name>
            <required>false</required>
            <type>int</type>
        </attribute>
        <attribute>
            <description><![CDATA[Defines the offset of this component when pinned to bottom. The default
                value for this property is 5.]]>
            </description>
            <name>pinBottomOffset</name>
            <required>false</required>
            <type>int</type>
        </attribute>
        <attribute>
            <description>
                <![CDATA[Sets the size for the element, must be one of the appropriate bootstrap
                size prefixes, e.g. lg, sm or xs]]>
            </description>
            <name>size</name>
            <required>false</required>
            <type>java.lang.String</type>
        </attribute>
        <attribute>
            <description>
                <![CDATA[CSS style(s) to be applied when this component is rendered.
               Caution: The styleClass attribute is always to be preferred.]]>
            </description>
            <name>style</name>
            <required>false</required>
            <type>java.lang.String</type>
        </attribute>
    </tag>
    <tag>
        <description>
            <![CDATA[
           <p>
            Renders an icon with a text. The icon is rendered as a span with the according classes.
               The label and icons are resolved using the cui standard label-resolving mechanism.</p>
            <p>Sample can be found at the <a href="https://cuioss.de/cui-reference-documentation/pages/documentation/icons/icon_components.jsf">Reference Documentation</a> </p>
            <h3>Usage</h3>
                <table>
                    <tr>
                        <td><pre>&lt;cui-boot:labeledIcon icon="cui-icon-alarm" labelValue="Rrrring" titleValue="Some Title" /&gt; </pre></td>
                        <td><span title="Some Title" class="cui-labeled-icon"><span class="cui-icon cui-icon-alarm"></span><span class="cui-labeled-icon-text">Rrrring</span></span></td>
                    </tr>
                 </table>
             <h3>Styling</h3>
                 <ul>
                     <li>The marker css class is cui-labeled-icon</li>
                     <li>The label class is cui-labeled-icon-text</li>
                 </ul>
       ]]>
        </description>
        <tag-name>labeledIcon</tag-name>
        <component>
            <component-type>de.cuioss.bootstrap.icon.labeled</component-type>
            <renderer-type>de.cuioss.bootstrap.icon.labeled_renderer</renderer-type>
        </component>
        <attribute>
            <description><![CDATA[The component identifier for this component. This value must be unique
                within the closest parent component that is a naming container.]]>
            </description>
            <name>id</name>
            <required>false</required>
            <type>java.lang.String</type>
        </attribute>
        <attribute>
            <description><![CDATA[Flag indicating whether this component should be rendered (during
                Render Response Phase), or processed on any subsequent form submit. The default
                value for this property is true.]]>
            </description>
            <name>rendered</name>
            <required>false</required>
            <type>boolean</type>
        </attribute>
        <attribute>
            <description>
                <![CDATA[Space-separated list of CSS style class(es) to be applied additionally
                when this element is rendered. ]]></description>
            <name>styleClass</name>
            <required>false</required>
            <type>java.lang.String</type>
        </attribute>
        <attribute>
            <description>
                <![CDATA[CSS style(s) to be applied when this component is rendered. Caution: The
                styleClass attribute is always to be preferred.]]>
            </description>
            <name>style</name>
            <required>false</required>
            <type>java.lang.String</type>
        </attribute>
        <attribute>
            <description><![CDATA[The optional converter to be used in case of labelValue is set and needs
                conversion. The converter attribute sets the converter instance to be registered for
                this component. It must match the converter-id value of a converter element defined
                in your Faces configuration file.]]>
            </description>
            <name>labelConverter</name>
            <required>false</required>
            <type>javax.faces.convert.Converter</type>
        </attribute>
        <attribute>
            <description>
                <![CDATA[The key for looking up the text to be displayed as the text label.
                Although this attribute is not required you must provide either this or #labelValue
                if you want a label to be displayed.]]>
            </description>
            <name>labelKey</name>
            <required>false</required>
            <type>java.lang.String</type>
        </attribute>
        <attribute>
            <description>
                <![CDATA[The Object representing the text to be displayed. This is a replacement
                for #labelKey. If both are present labelValue takes precedence. The object is
                usually a string. If not, the developer must ensure that a corresponding converter
                is either registered for the type or must provide the converter using
                #labelConverter]]>
            </description>
            <name>labelValue</name>
            <required>false</required>
            <type>java.io.Serializable</type>
        </attribute>
        <attribute>
            <description>
                <![CDATA[The key for looking up the text for the title-attribute. Although this
                attribute is not required you must provide either this or #titleValue if you want a
                title to be displayed.]]>
            </description>
            <name>titleKey</name>
            <required>false</required>
            <type>java.lang.String</type>
        </attribute>
        <attribute>
            <description>
                <![CDATA[The Object displayed for the title-attribute. This is a replacement for
                #titleKey. If both are present titleValue takes precedence. This object is usually a
                String. If not, the developer must either register a corresponding converter for the
                class or implement the toString method accordingly.]]>
            </description>
            <name>titleValue</name>
            <required>false</required>
            <type>java.lang.String</type>
        </attribute>
        <attribute>
            <description>
                <![CDATA[The optional converter to be used in case of titleValue is set and needs
                conversion.]]>
            </description>
            <name>titleConverter</name>
            <required>false</required>
            <type>javax.faces.convert.Converter</type>
        </attribute>
        <attribute>
            <description>
                <![CDATA[A defined icon class, defined within stylesheet, e.g. cui-icon-warning. In
                order to prevent improper usage the matching is restricted to the prefixes:
                "cui-icon, cui-mime-type, ui-icon-". If none of them is matched it will default to
                "cui-icon-circle_question_mark".]]>
            </description>
            <name>icon</name>
            <required>true</required>
            <type>java.lang.String</type>
        </attribute>
        <attribute>
            <description>
                <![CDATA[Defines The alignment of the icon within a given component. In case it is
                not set or does not match one of "left" or "right" the resolveIconAlign() will
                return AlignHolder.DEFAULT, otherwise it will return the according value. The
                default icon alignment is usually 'left']]>
            </description>
            <name>iconAlign</name>
            <required>false</required>
            <type>java.lang.String</type>
        </attribute>
    </tag>
    <tag>
        <description>
            <![CDATA[
             <p>
                Enables a parent element like boot:button to control a ModalDialogComponent to show or hide.
                It acts as an AbstractParentDecorator saying it solely writes Html-5 attributes to the parent components,
                the actual heavy-lifting is done by the javascript 'javascript.enabler/enabler.modal.js'
                 <boot:button labelValue="Open">
                   <cui:modalControl for="dialogId"/>
                 </boot:button>
                 <boot:modalDialog id="dialogId" headerValue="Dialog-Header">
                   Some Dialog Content
                 </boot:modalDialog>
            </p>
       ]]></description>
        <tag-name>modalControl</tag-name>
        <component>
            <component-type>de.cuioss.bootstrap.modal_dialog_control</component-type>
        </component>
        <attribute>
            <description><![CDATA[Flag indicating whether this component should be rendered (during
                Render Response Phase), or processed on any subsequent form submit. The default
                value for this property is true.]]>
            </description>
            <name>rendered</name>
            <required>false</required>
            <type>boolean</type>
        </attribute>
        <attribute>
            <description>
                <![CDATA[Defines the id of the modal to be opened. Is required. Results in a corresponding 'data-modal-for'-attribute.]]>
            </description>
            <name>for</name>
            <required>true</required>
            <type>java.lang.String</type>
        </attribute>
        <attribute>
            <description>
                <![CDATA[Defines the javascript / dom event, the open call is attached to, defaults to 'click'.
                Results in a corresponding 'data-modal-event'-attribute.]]>
            </description>
            <name>event</name>
            <required>false</required>
            <type>java.lang.String</type>
        </attribute>
        <attribute>
            <description>
                <![CDATA[Defines the parameter to be passed to the modal() call. Supported values are 'show' and 'hide', defaults is 'show'. Results in a corresponding 'data-modal-action'-attribute]]>
            </description>
            <name>action</name>
            <required>false</required>
            <type>java.lang.String</type>
        </attribute>
    </tag>
    <tag>
        <description><![CDATA[
        <p>Renders a <a href="https://getbootstrap.com/javascript/#modals-examples&quot;">Bootstrap Modal Dialog</a>.</p>
        <p>Supported facets are header, and footer. In case of the header you can use headerKey / headerValue.
        The same for footerKey /footerValue as text content for footer.
        There are different general styles available (state): one of 'primary', 'success', 'info', 'warning', 'danger'.
        If none of those is set it uses 'default'. </p>
        <a href="https://cuioss.de/cui-reference-documentation/pages/documentation/cui_components/demo/dialog.jsf">Reference Documentation</a>
        <h3>Usage</h3>
        <h3>Using cui:modalControl</h3>
         <pre>
         &lt;cui-boot:button labelValue="Open"&gt;
           &lt;cui-boot:modalControl for="dialogId"/&gt;
         &lt;/boot:button&gt;
         &lt;cui-boot:modalDialog id="dialogId" headerValue="Dialog-Header"&gt;
           Some Dialog Content
         &lt;/boot:modalDialog&gt;
         </pre>
        <h3>Using JavaScript</h3>
        <pre>
            &lt;cui-boot:button state="primary" labelValue="Show Modal"
                onclick="$('[data-modal-dialog-id=dialogId]').modal('show');return false;" /&gt;
        </pre>
        ]]>
        </description>
        <tag-name>modalDialog</tag-name>
        <component>
            <component-type>de.cuioss.bootstrap.modal_dialog</component-type>
            <renderer-type>de.cuioss.bootstrap.modal_dialog_renderer</renderer-type>
        </component>
        <attribute>
            <description><![CDATA[The id is a required attribute. It must be unique within the page context. It is used to identify the component from the corresponding cui:modalControl.
            It is rendered as "data-modal-dialog-id" in order to select the element for the javascript call]]>
            </description>
            <name>id</name>
            <required>true</required>
            <type>java.lang.String</type>
        </attribute>
        <attribute>
            <description><![CDATA[Flag indicating whether this component should be rendered (during
                Render Response Phase), or processed on any subsequent form submit. The default
                value for this property is true.]]>
            </description>
            <name>rendered</name>
            <required>false</required>
            <type>boolean</type>
        </attribute>
        <attribute>
            <description>
                <![CDATA[Different general styles available (state): one of 'primary', 'success',
                'info', 'warning', 'danger'. If none of those is set it uses 'default'. Attention :
                currently only experimental.]]>
            </description>
            <name>state</name>
            <required>false</required>
            <type>java.lang.String</type>
        </attribute>
        <attribute>
            <description><![CDATA[Defines if the dialog is closable on click on overlay background or default close button.
            If value is set to false you need to provide a closing functionality by your own.
            Default value is 'true']]></description>
            <name>closable</name>
            <required>false</required>
            <type>java.lang.Boolean</type>
        </attribute>
        <attribute>
            <description>
                <![CDATA[Space-separated list of CSS style class(es) to be applied additionally
                when this element is rendered.]]>
            </description>
            <name>styleClass</name>
            <required>false</required>
            <type>java.lang.String</type>
        </attribute>
        <attribute>
            <description>
                <![CDATA[CSS style(s) to be applied when this component is rendered. Caution: The
                styleClass attribute is always to be preferred.]]>
            </description>
            <name>style</name>
            <required>false</required>
            <type>java.lang.String</type>
        </attribute>
        <attribute>
            <description>
                <![CDATA[The key for looking up the text display as the header.]]>
            </description>
            <name>headerKey</name>
            <required>false</required>
            <type>java.lang.String</type>
        </attribute>
        <attribute>
            <description>
                <![CDATA[The String displayed for the label. This is a replacement for #headerKey.
                If both are present headerValue takes precedence. If the type is not
                java.lang.String the developer must ensure that an according converter for the
                exists. If the header facet is available the facet takes precedence.]]>
            </description>
            <name>headerValue</name>
            <required>false</required>
            <type>java.io.Serializable</type>
        </attribute>
        <attribute>
            <description>
                <![CDATA[The key for looking up the text display as the footer.]]>
            </description>
            <name>footerKey</name>
            <required>false</required>
            <type>java.lang.String</type>
        </attribute>
        <attribute>
            <description>
                <![CDATA[The String displayed for the label. This is a replacement for #footerKey.
                If both are present footerValue takes precedence. If the type is not
                java.lang.String the developer must ensure that an according converter for the
                exists. If the footer facet is available the facet takes precedence.]]>
            </description>
            <name>footerValue</name>
            <required>false</required>
            <type>java.io.Serializable</type>
        </attribute>
        <attribute>
            <description>
                <![CDATA[Supported values are 'sm', 'lg', 'fluid' based on bootstrap screen sizes.
                'fluid' uses max width of screen. As default no size setting is set.]]>
            </description>
            <name>size</name>
            <required>false</required>
            <type>java.lang.String</type>
        </attribute>
        <attribute>
            <description>
                <![CDATA[Optional attribute to control the appearing of the dialog: currently supported is 'fade']]>
            </description>
            <name>animation</name>
            <required>false</required>
            <type>java.lang.String</type>
        </attribute>
    </tag>


    <tag>
        <description>
            <![CDATA[
             <p>
                Renders a <a href="https://getbootstrap.com/components/#alerts">bootstrap alert</a>.  More information and
               examples can be found in the <a href="https://cuioss.de/cui-reference-documentation/pages/documentation/cui_components/demo/miscellaneous.jsf" >Reference Documentation</a></p>
       ]]>
        </description>
        <tag-name>notificationBox</tag-name>
        <component>
            <component-type>de.cuioss.bootstrap.notificationbox</component-type>
            <handler-class>de.cuioss.jsf.bootstrap.notification.NotificationBoxHandler</handler-class>
            <renderer-type>de.cuioss.bootstrap.notificationbox_renderer</renderer-type>
        </component>
        <attribute>
            <description><![CDATA[The component identifier for this component. This value must be unique
                within the closest parent component that is a naming container.]]>
            </description>
            <name>id</name>
            <required>false</required>
            <type>java.lang.String</type>
        </attribute>
        <attribute>
            <description><![CDATA[Flag indicating whether this component should be rendered (during
                Render Response Phase), or processed on any subsequent form submit. The default
                value for this property is true.]]>
            </description>
            <name>rendered</name>
            <required>false</required>
            <type>boolean</type>
        </attribute>
        <attribute>
            <description>
                <![CDATA[Space-separated list of CSS style class(es) to be applied additionally
                when this element is rendered.]]>
            </description>
            <name>styleClass</name>
            <required>false</required>
            <type>java.lang.String</type>
        </attribute>
        <attribute>
            <description>
                <![CDATA[CSS style(s) to be applied when this component is rendered. Caution: The
                styleClass attribute is always to be preferred.]]>
            </description>
            <name>style</name>
            <required>false</required>
            <type>java.lang.String</type>
        </attribute>
        <attribute>
            <description>
                <![CDATA[Different general styles available (state): one of 'success', 'info',
                'warning', 'danger'.]]>
            </description>
            <name>state</name>
            <required>true</required>
            <type>java.lang.String</type>
        </attribute>
        <attribute>
            <description>
                <![CDATA[The key for looking up the text to be rendered. Although this attribute is
                not required you must provide either this or #contentValue if you want the text
                content to be displayed.]]>
            </description>
            <name>contentKey</name>
            <required>false</required>
            <type>java.lang.String</type>
        </attribute>
        <attribute>
            <description>
                <![CDATA[The object to be rendered as text-content. This is a replacement for
                #contentKey. If both are present contentValue takes precedence.]]>
            </description>
            <name>contentValue</name>
            <required>false</required>
            <type>java.io.Serializable</type>
        </attribute>
        <attribute>
            <description>
                <![CDATA[The optional converter to be used in case of contentValue is set and needs
                conversion]]>
            </description>
            <name>contentConverter</name>
            <required>false</required>
            <type>javax.faces.convert.Converter</type>
        </attribute>
        <attribute>
            <description>
                <![CDATA[Indicates whether the content is to be escaped on output or not. Default
                is true.]]>
            </description>
            <name>contentEscape</name>
            <required>false</required>
            <type>boolean</type>
        </attribute>
        <attribute>
            <description><![CDATA[Indicates whether the component can be dismissed.]]>
            </description>
            <name>dismissible</name>
            <required>false</required>
            <type>boolean</type>
        </attribute>
        <attribute>
            <description><![CDATA[Method expression to listen to dismiss events.
                       The listener must be in the form of
                       <pre>public void methodName(de.cuioss.jsf.api.components.events.ModelPayloadEvent dismissEvent)</pre>]]>
            </description>
            <name>dismissListener</name>
            <required>false</required>
            <type>javax.el.MethodExpression</type>
        </attribute>
        <attribute>
            <description>
                <![CDATA[The key for looking up the text to be rendered as title-attribute for the
                dismiss button. If #dismissible is not true, it will be ignored. Although this
                attribute is not required you must provide either this or #closeButtonTitleValue if
                you want a title to be rendered.]]>
            </description>
            <name>closeButtonTitleKey</name>
            <required>false</required>
            <type>java.lang.String</type>
        </attribute>
        <attribute>
            <description>
                <![CDATA[The object to be rendered as title-attribute for the wrapped input
                component. This is a replacement for #closeButtonTitleKey. If both are present
                closeButtonTitleValue takes precedence.]]>
            </description>
            <name>closeButtonTitleValue</name>
            <required>false</required>
            <type>java.io.Serializable</type>
        </attribute>
        <attribute>
            <description>
                <![CDATA[The optional converter to be used in case of closeButtonTitleValue is set
                and needs conversion.]]>
            </description>
            <name>closeButtonTitleConverter</name>
            <required>false</required>
            <type>javax.faces.convert.Converter</type>
        </attribute>
    </tag>
    <tag>
        <description><![CDATA[
    <h2>Overview</h2>
    <p>Renders a Label and message for the given output or input component (only use HtmlInputText, HtmlSelectBooleanCheckbox or HtmlSelectManyCheckbox).</p>
    <p>The component will be rendered into a bootstrap defined div with class='control-group'.
    The input component is to be a child for this component and having the id 'input'
    As an alternative to 'input' you can change the attribute 'forIdentifier'
    In special cases you can provide a space separated list for the forIdentifier attribute
    resulting in n message elements being appended.</p>
    <p>The component itself will apply the (needed) styleClass "form-control" to the
    given input if the corresponding component does not have a styleClass set already. If it has a styleClass
    the implementer must ensure that it has a form-control specific styleClass set.</p><p>
    To display additional elements a 'prepend' and 'append' facet can be added. This triggers rendering the input
    element into a 'input-group'.</p><p> More information and
    examples can be found in the <a href="https://cuioss.de/cui-reference-documentation/pages/documentation/cui_components/demo/labeledContainerDemo.jsf" >Reference Documentation</a>
    </p>]]></description>
        <tag-name>labeledContainer</tag-name>
        <component>
            <component-type>de.cuioss.bootstrap.labeledContainer</component-type>
            <renderer-type>de.cuioss.bootstrap.labeledContainer_renderer</renderer-type>
        </component>
        <attribute>
            <description><![CDATA[The component identifier for this component. This value must be unique
                within the closest parent component that is a naming container.]]>
            </description>
            <name>id</name>
            <required>false</required>
            <type>java.lang.String</type>
        </attribute>
        <attribute>
            <description><![CDATA[Flag indicating whether this component should be rendered (during
                Render Response Phase), or processed on any subsequent form submit. The default
                value for this property is true.]]>
            </description>
            <name>rendered</name>
            <required>false</required>
            <type>boolean</type>
        </attribute>
        <attribute>
            <description><![CDATA[Flag indicating whether this component should disable the
            contained input component. The default value for this property is false.]]>
            </description>
            <name>disabled</name>
            <required>false</required>
            <type>boolean</type>
        </attribute>
        <attribute>
            <description>
                <![CDATA[Space-separated list of CSS style class(es) to be applied additionally
                when this element is rendered.]]>
            </description>
            <name>styleClass</name>
            <required>false</required>
            <type>java.lang.String</type>
        </attribute>
        <attribute>
            <description>
                <![CDATA[CSS style(s) to be applied when this component is rendered. Caution: The
                styleClass attribute is always to be preferred.]]>
            </description>
            <name>style</name>
            <required>false</required>
            <type>java.lang.String</type>
        </attribute>
        <attribute>
            <description>
                <![CDATA[Class to be wrapped around the form-group on error, defaults to
                'has-error'. ]]></description>
            <name>errorClass</name>
            <required>false</required>
            <type>java.lang.String</type>
        </attribute>
        <attribute>
            <description>
                <![CDATA[The key for looking up the text display as the label. Although this
                attribute is not required the developer must provide either this or #labelValue if
                you want a label to be displayed. Will not be used if a "label" facet exists.]]>
            </description>
            <name>labelKey</name>
            <required>false</required>
            <type>java.lang.String</type>
        </attribute>
        <attribute>
            <description>
                <![CDATA[The String displayed for the label. This is a replacement for #labelKey.
                If both are present labelValue takes precedence. If the type is not java.lang.String
                the developer must ensure that an according converter for the exists.
                Will not be used if a "label" facet exists.]]>
            </description>
            <name>labelValue</name>
            <required>false</required>
            <type>java.io.Serializable</type>
        </attribute>
        <attribute>
            <description>
                <![CDATA[The optional converter to be used in case of labelValue is set and needs
                conversion. Will not be used if a "label" facet exists.]]>
            </description>
            <name>labelConverter</name>
            <required>false</required>
            <type>javax.faces.convert.Converter</type>
        </attribute>
        <attribute>
            <description>
                <![CDATA[Indicates whether the label is to be escaped on output or not. Default is
                true. Will not be used if a "label" facet exists.]]>
            </description>
            <name>labelEscape</name>
            <required>false</required>
            <type>boolean</type>
        </attribute>
        <attribute>
            <description><![CDATA[Indicates whether to render the message element or not. Defaults to true.]]>
            </description>
            <name>renderMessage</name>
            <required>false</required>
            <type>boolean</type>
        </attribute>
        <attribute>
            <description>
                <![CDATA[Indicates whether the 'prepend' facet is to be treated as button, defaults
                to false. If it is true the facet will be rendered with the styleClass =
                'input-group-btn', 'input-group-addon' otherwise.]]>
            </description>
            <name>prependAsButton</name>
            <required>false</required>
            <type>boolean</type>
        </attribute>
        <attribute>
            <description>
                <![CDATA[Indicates whether the 'append' facet is to be treated as button, defaults
                to false. If it is true the facet will be rendered with the styleClass =
                'input-group-btn', 'input-group-addon' otherwise.]]>
            </description>
            <name>appendAsButton</name>
            <required>false</required>
            <type>boolean</type>
        </attribute>
        <attribute>
            <description>
                <![CDATA[The id of the child input component. Defaults to 'input'. Usually to be
                kept the same. In special cases you can provide a space separated list for the
                forIdentifier attribute resulting in n message elements being appended.]]>
            </description>
            <name>forIdentifier</name>
            <required>false</required>
            <type>java.lang.String</type>
        </attribute>
        <attribute>
            <description>
                <![CDATA[The key for looking up the text display as the placeholder.]]>
            </description>
            <name>placeholderKey</name>
            <required>false</required>
            <type>java.lang.String</type>
        </attribute>
        <attribute>
            <description>
                <![CDATA[The String displayed for the placeholder. This is a replacement for
                #placeholderKey. If both are present placeholderValue takes precedence. If the type
                is not java.lang.String the developer must ensure that an according converter for
                the exists]]>.
            </description>
            <name>placeholderValue</name>
            <required>false</required>
            <type>java.io.Serializable</type>
        </attribute>
        <attribute>
            <description><![CDATA[The optional converter to be used in case of placeholderValue is set and
                needs conversion. The converter attribute sets the converter instance to be
                registered for this component. It must match the converter-id value of a converter
                element defined in your Faces configuration file.]]></description>
            <name>placeholderConverter</name>
            <required>false</required>
            <type>javax.faces.convert.Converter</type>
        </attribute>
        <attribute>
            <description><![CDATA[Defines how the layout will be rendered. Layout mode 'column' renders
                component as form-group with column structure. Layout mode 'formgroup' renders
                component as form-group without column structure. Layout mode 'label_sr_only'
                renders a form-group structure with label style class 'sr-only' which will display
                it only for screen readers but will hide it for standard browsers. Mode 'plain'
                ignore columns size settings. Allowed are 'plain', 'formgroup', 'label_sr_only' and
                'column'. Default is currently 'column']]></description>
            <name>layoutMode</name>
            <required>false</required>
            <type>java.lang.String</type>
        </attribute>
        <attribute>
            <description><![CDATA[The size of the label-column. Must be between 1-12. Defaults to 4. Only
                used in case layoutMode is set to 'column' (default)]]></description>
            <name>labelSize</name>
            <required>false</required>
            <type>java.lang.Integer</type>
        </attribute>
        <attribute>
            <description><![CDATA[Additional styleClass attributes for the label column.]]></description>
            <name>labelStyleClass</name>
            <required>false</required>
            <type>java.lang.String</type>
        </attribute>
        <attribute>
            <description><![CDATA[The size of the content-column. Must be between 1-12. Defaults to 8. Only
                used in case layoutMode is set to 'column' (default)]]></description>
            <name>contentSize</name>
            <required>false</required>
            <type>java.lang.Integer</type>
        </attribute>
        <attribute>
            <description><![CDATA[Additional styleClass attributes for the content column.]]></description>
            <name>contentStyleClass</name>
            <required>false</required>
            <type>java.lang.String</type>
        </attribute>
        <attribute>
            <description>
                <![CDATA[The key for looking up the text to be rendered as title-attribute for the
                wrapped input component. Although this attribute is not required you must provide
                either this or #titleValue if you want a title to be rendered.]]>
            </description>
            <name>titleKey</name>
            <required>false</required>
            <type>java.lang.String</type>
        </attribute>
        <attribute>
            <description>
                <![CDATA[The object to be rendered as title-attribute for the wrapped input
                component. This is a replacement for #titleKey. If both are present titleValue takes
                precedence.]]>
            </description>
            <name>titleValue</name>
            <required>false</required>
            <type>java.io.Serializable</type>
        </attribute>
        <attribute>
            <description>
                <![CDATA[The optional converter to be used in case of titleValue is set and needs
                conversion.]]>
            </description>
            <name>titleConverter</name>
            <required>false</required>
            <type>javax.faces.convert.Converter</type>
        </attribute>
        <attribute>
            <description>
                <![CDATA[The key for looking up the text to be rendered as static content. Although
                this attribute is not required you must provide either this or #contentValue if you
                want the text content to be displayed.]]>
            </description>
            <name>contentKey</name>
            <required>false</required>
            <type>java.lang.String</type>
        </attribute>
        <attribute>
            <description>
                <![CDATA[The object to be rendered as static text content. This is a replacement
                for #contentKey. If both are present contentValue takes precedence.]]>
            </description>
            <name>contentValue</name>
            <required>false</required>
            <type>java.io.Serializable</type>
        </attribute>
        <attribute>
            <description>
                <![CDATA[The optional converter to be used in case of contentValue is set and needs
                conversion]]>
            </description>
            <name>contentConverter</name>
            <required>false</required>
            <type>javax.faces.convert.Converter</type>
        </attribute>
        <attribute>
            <description>
                <![CDATA[Indicates whether the content is to be escaped on output or not. Default
                is true.]]>
            </description>
            <name>contentEscape</name>
            <required>false</required>
            <type>boolean</type>
        </attribute>
        <attribute>
            <description>
                <![CDATA[Indicates whether the content should be treated as a complex output structure (consisting of div elements e.g.). Default
                is false.]]>
            </description>
            <name>renderComplexOutput</name>
            <required>false</required>
            <type>boolean</type>
        </attribute>
        <attribute>
            <description>
                <![CDATA[Indicates whether the content should be rendered inside a div with style class "input-group".
                Necessary when "input-group-addon" elements will be used, that can not be put as a 'prepend' or 'append' facet.
                Default is false.]]>
            </description>
            <name>renderInputGroup</name>
            <required>false</required>
            <type>boolean</type>
        </attribute>
    </tag>
    <tag>
        <description><![CDATA[Helper / Decorator component used for rendering optional help texts for input-elements within LabeledContainerComponent.
        ]]>
        </description>
        <tag-name>helpText</tag-name>
        <component>
            <component-type>de.cuioss.bootstrap.helptext</component-type>
            <renderer-type>javax.faces.Hidden</renderer-type>
        </component>
        <attribute>
            <description><![CDATA[Flag indicating whether this component should be rendered (during
                Render Response Phase), or processed on any subsequent form submit. The default
                value for this property is true.]]>
            </description>
            <name>rendered</name>
            <required>false</required>
            <type>boolean</type>
        </attribute>
        <attribute>
            <description>
                <![CDATA[The key for looking up the text to be rendered as title-attribute
                Although this attribute is not required you must provide either this or #titleValue if you want a title to be rendered.
                If both are present #titleValue will take precedence]]>
            </description>
            <name>titleKey</name>
            <required>false</required>
            <type>java.lang.String</type>
        </attribute>
        <attribute>
            <description>
                <![CDATA[The value for the title-attribute
                Although this attribute is not required you must provide either this or #titleKey if you want a title to be rendered.
                If both are present #titleValue will take precedence]]>
            </description>
            <name>titleValue</name>
            <required>false</required>
            <type>java.lang.Object</type>
        </attribute>
        <attribute>
            <description>
                <![CDATA[The key for looking up the help text to be rendered. Although this attribute is
                not required you must provide either this or #contentValue if you want the text
                content to be displayed or provide the help text as children.]]>
            </description>
            <name>contentKey</name>
            <required>false</required>
            <type>java.lang.String</type>
        </attribute>
        <attribute>
            <description>
                <![CDATA[The object to be rendered as text-content. This is a replacement for
                #contentKey. If both are present contentValue takes precedence.]]>
            </description>
            <name>contentValue</name>
            <required>false</required>
            <type>java.io.Serializable</type>
        </attribute>
        <attribute>
            <description>
                <![CDATA[The optional converter to be used in case of contentValue is set and needs
                conversion]]>
            </description>
            <name>contentConverter</name>
            <required>false</required>
            <type>javax.faces.convert.Converter</type>
        </attribute>
        <attribute>
            <description>
                <![CDATA[Indicates whether the content is to be escaped on output or not. Default
                is true.]]>
            </description>
            <name>contentEscape</name>
            <required>false</required>
            <type>boolean</type>
        </attribute>
        <attribute>
            <description>
                <![CDATA[If set to true, the help text is hidden and an info button is rendered to toggle the visibility. If set to false, no button is rendered and the help text is always shown. Default value is "false".]]>
            </description>
            <name>renderButton</name>
            <required>false</required>
            <type>boolean</type>
        </attribute>
        <attribute>
            <description>
                <![CDATA[The alignment of the button relative to the wrapped input, defaults to 'prepend'. Allowed values are 'append' and 'prepend']]>
            </description>
            <name>buttonAlign</name>
            <required>false</required>
            <type>java.lang.String</type>
        </attribute>
    </tag>
    <tag>
        <description><![CDATA[Helper / Decorator component used for guarding input-elements within LabeledContainerComponent.
        Renders an unlock button beside its input component. The input component will be disabled / guarded per default. It can be unlocked upon demand.
        There are two logical states defined: 'guarded' and 'resetGuard': the guarded-state is represented by the 'guardButton', the resetGuard-state is represented by the 'resetGuardButton'
        ]]>
        </description>
        <tag-name>inputGuard</tag-name>
        <component>
            <component-type>de.cuioss.bootstrap.guarded_input</component-type>
            <renderer-type>javax.faces.Hidden</renderer-type>
        </component>
        <attribute>
            <description><![CDATA[Flag indicating whether this component should be rendered (during
                Render Response Phase), or processed on any subsequent form submit. The default
                value for this property is true.]]>
            </description>
            <name>rendered</name>
            <required>false</required>
            <type>boolean</type>
        </attribute>
        <attribute>
            <description>
                <![CDATA[Evaluates to Collection<String>.
                It is a space separated list of search expressions to components that will participate in the "render" portion of the Request Processing Lifecycle.
                Defines which components to be updated. It behaves like the 'render' attribute on f:ajax regarding resolution of the component ids.
                Defaults to '@namingcontainer' resulting in the LabeledContainer to be updated ]]>
            </description>
            <name>update</name>
            <required>false</required>
            <type>java.lang.String</type>
        </attribute>
        <attribute>
            <description>
                <![CDATA[Evaluates to Collection<String>.
                It is a space separated list of search expressions to components that will participate in the "execute" portion of the Request Processing Lifecycle.
                Defines which components to be executed. It behaves like the 'execute' attribute on f:ajax regarding resolution of the component ids.
                Defaults to '@this' ]]>
            </description>
            <name>process</name>
            <required>false</required>
            <type>java.lang.String</type>
        </attribute>
        <attribute>
            <description>
                <![CDATA[The alignment of the button relative to the wrapped input, defaults to 'append'. Allowed values are 'append' and 'prepend']]>
            </description>
            <name>buttonAlign</name>
            <required>false</required>
            <type>java.lang.String</type>
        </attribute>
        <attribute>
            <description>
                <![CDATA[If set to true, default, the guard/resetGuard buttons are rendered, if set to false they are not rendered.]]>
            </description>
            <name>renderButtons</name>
            <required>false</required>
            <type>boolean</type>
        </attribute>
        <attribute>
            <description>
                <![CDATA[The icon to be displayed on the button removing the guard and making it editable, defaults to 'cui-icon-unlock' ]]>
            </description>
            <name>guardIcon</name>
            <required>false</required>
            <type>java.lang.String</type>
        </attribute>
        <attribute>
            <description>
                <![CDATA[The key for looking up the text to be displayed as the title.
                Although this attribute is not required the developer must provide either this or #guardButtonTitleValue
                if you want a title to be displayed.
                Defaults to 'input_guard.unlock.default.title', resulting in 'Unlock field for editing' ]]>
            </description>
            <name>guardButtonTitleKey</name>
            <required>false</required>
            <type>java.lang.String</type>
        </attribute>
        <attribute>
            <description>
                <![CDATA[The Object representing the title to be displayed. This is a replacement for #guardButtonTitleKey. If both are present guardButtonTitleValue takes precedence. ]]>
            </description>
            <name>guardButtonTitleValue</name>
            <required>false</required>
            <type>java.io.Serializable</type>
        </attribute>
        <attribute>
            <description>
                <![CDATA[The optional converterId to be used in case of guardButtonTitleValue is set and needs conversion.]]>
            </description>
            <name>guardButtonTitleConverter</name>
            <required>false</required>
            <type>javax.faces.convert.Converter</type>
        </attribute>
        <attribute>
            <description>
                <![CDATA[Indicates whether the title is to be escaped on output or not. Default is true.]]>
            </description>
            <name>guardButtonTitleEscape</name>
            <required>false</required>
            <type>boolean</type>
        </attribute>
        <attribute>
            <description>
                <![CDATA[The icon to be displayed on the button resetting the guard and making it editable,
                defaults to 'cui-icon-restart'.]]>
            </description>
            <name>resetGuardIcon</name>
            <required>false</required>
            <type>java.lang.String</type>
        </attribute>
        <attribute>
            <description>
                <![CDATA[The key for looking up the text to be displayed as the title.
                Although this attribute is not required the developer must provide either this or
                #resetResetGuardButtonTitleValue if you want a title to be displayed.
                Defaults to 'input_guard.lock.default.title', resulting in 'Revert changes']]>
            </description>
            <name>resetGuardButtonTitleKey</name>
            <required>false</required>
            <type>java.lang.String</type>
        </attribute>
        <attribute>
            <description>
                <![CDATA[The Object representing the title to be displayed. This is a replacement for #resetResetGuardButtonTitleKey. If both are present resetResetGuardButtonTitleValue takes precedence.]]>
            </description>
            <name>resetGuardButtonTitleValue</name>
            <required>false</required>
            <type>java.io.Serializable</type>
        </attribute>
        <attribute>
            <description>
                <![CDATA[The optional converterId to be used in case of resetResetGuardButtonTitleValue is set and needs conversion.]]>
            </description>
            <name>resetGuardButtonTitleConverter</name>
            <required>false</required>
            <type>javax.faces.convert.Converter</type>
        </attribute>
        <attribute>
            <description>
                <![CDATA[Indicates whether the title is to be escaped on output or not. Default is true.]]>
            </description>
            <name>resetGuardButtonTitleEscape</name>
            <required>false</required>
            <type>boolean</type>
        </attribute>
        <attribute>
            <description>
                <![CDATA[ If set to true, default, the clicking of the resetGuardButton will result in a
                EditableValueHolder#resetValue() on the guarded component. Default value is 'true']]>
            </description>
            <name>resetInputValue</name>
            <required>false</required>
            <type>boolean</type>
        </attribute>
        <attribute>
            <description>
                <![CDATA[The current value of this component. If it is not set it default to 'true' meaning guarded / locked.]]>
            </description>
            <name>value</name>
            <required>false</required>
            <type>java.lang.Boolean</type>
        </attribute>
        <attribute>
            <description>
                <![CDATA[<p>
                    MethodExpression representing a value change listener method
                    that will be notified when a new value has been set for this
                    input component. The expression must evaluate to a public
                    method that takes a <code>ValueChangeEvent</code>
                    parameter, with a return type of void, or to a public method
                    that takes no arguments with a return type
                    of void. In the latter case, the method has no way of easily
                    knowing what the new value is, but this can be useful in cases
                    where a notification is needed that "this value
                    changed".</p>]]>
            </description>
            <name>valueChangeListener</name>
            <required>false</required>
            <method-signature>void
                valueChange(javax.faces.event.ValueChangeEvent)
            </method-signature>
        </attribute>
    </tag>
    <tag>
        <description><![CDATA[
        Renders a bootstrap conform accordion.
        More information and examples can be found in the <a href="https://cuioss.de/cui-reference-documentation/pages/documentation/cui_components/demo/panel.jsf" >Reference Documentation</a></p>
        ]]>
        </description>
        <tag-name>accordion</tag-name>
        <component>
            <component-type>de.cuioss.bootstrap.accordion</component-type>
            <renderer-type>de.cuioss.bootstrap.accordion_renderer</renderer-type>
        </component>
        <attribute>
            <description><![CDATA[The component identifier for this component. This value must be unique
                within the closest parent component that is a naming container. Caution: The
                component itself is not a naming container]]>
            </description>
            <name>id</name>
            <required>false</required>
            <type>java.lang.String</type>
        </attribute>
        <attribute>
            <description><![CDATA[Flag indicating whether this component should be rendered (during
                Render Response Phase), or processed on any subsequent form submit. The default
                value for this property is true.]]>
            </description>
            <name>rendered</name>
            <required>false</required>
            <type>boolean</type>
        </attribute>
        <attribute>
            <description>
                <![CDATA[Space-separated list of CSS style class(es) to be applied additionally
                when this element is rendered.]]>
            </description>
            <name>styleClass</name>
            <required>false</required>
            <type>java.lang.String</type>
        </attribute>
        <attribute>
            <description><![CDATA[CSS style(s) to be applied when this component is rendered. Caution: The
                styleClass attribute is always to be preferred.]]>
            </description>
            <name>style</name>
            <required>false</required>
            <type>java.lang.String</type>
        </attribute>
        <attribute>
            <description>
                <![CDATA[If true, accordion items can be toggled independently of each other, i.e.
                more than one can be open at the same time.]]>
            </description>
            <name>multiselectable</name>
            <required>false</required>
            <type>boolean</type>
        </attribute>
        <attribute>
            <description><![CDATA[An instance of ActiveIndexManager is expected. Enables toggling of
                accordion panels. Numbering starts from 0.]]></description>
            <name>activeIndexManager</name>
            <required>false</required>
            <type>de.cuioss.jsf.api.components.support.ActiveIndexManager</type>
        </attribute>
    </tag>
    <tag>
        <description><![CDATA[
          <h2>Creates a bootstrap based collapsible panel.</h2>
          <p>
            For header or footer labeling there are the following attributes: headerKey, headerValue, footerKey, footerValue.
            Alternatively a header or footer facet can be used which takes precedence over the coresponding key/value attributes.
            There are also different general styles available (state): one of 'primary', 'success', 'info', 'warning', 'danger'. If none of those is set 'default' is used.
            Caution: If you want to make it collapsible and use it within ui:repeat you must set a ValueExpression for the collapsed flag or the collapseSwitch and store the
            state within a given bean, because ui:repeat removes the state for the components.
          </p>
          <p>
            More information and examples can be found in the <a href="https://cuioss.de/cui-reference-documentation/pages/documentation/cui_components/demo/panel.jsf" >Reference Documentation</a></p>
          </p>
            ]]>
        </description>
        <tag-name>panel</tag-name>
        <component>
            <component-type>de.cuioss.bootstrap.panel</component-type>
            <renderer-type>de.cuioss.bootstrap.panel_renderer</renderer-type>
        </component>
        <attribute>
            <description>
                <![CDATA[The component identifier for this component. This value must be unique
                within the closest parent component that is a naming container.]]>
            </description>
            <name>id</name>
            <required>false</required>
            <type>java.lang.String</type>
        </attribute>
        <attribute>
            <description>
                <![CDATA[Flag indicating whether this component should be rendered (during
                Render Response Phase), or processed on any subsequent form submit. The default
                value for this property is true.]]>
            </description>
            <name>rendered</name>
            <required>false</required>
            <type>boolean</type>
        </attribute>
        <attribute>
            <description>
                <![CDATA[Different general styles available (state): one of 'primary', 'success',
                'info', 'warning', 'danger', 'light'. If none of those is set it uses 'default'. ]]></description>
            <name>state</name>
            <required>false</required>
            <type>java.lang.String</type>
        </attribute>
        <attribute>
            <description><![CDATA[CSS style(s) to be applied when this component is rendered. Caution: The
                styleClass attribute is always to be preferred.]]>
            </description>
            <name>style</name>
            <required>false</required>
            <type>java.lang.String</type>
        </attribute>
        <attribute>
            <description>
                <![CDATA[Space-separated list of CSS style class(es) to be applied additionally
                when this element is rendered.]]>
            </description>
            <name>styleClass</name>
            <required>false</required>
            <type>java.lang.String</type>
        </attribute>
        <!-- HEADER -->
        <attribute>
            <description>
                <![CDATA[The key for looking up the text display as the header.]]>
            </description>
            <name>headerKey</name>
            <required>false</required>
            <type>java.lang.String</type>
        </attribute>
        <attribute>
            <description>
                <![CDATA[The String displayed in the header. This is a replacement for #headerKey.
                If both are present headerValue takes precedence. If the type is not
                java.lang.String the developer must ensure that an according converter exists. If a
                header facet is available the facet takes precedence. ]]></description>
            <name>headerValue</name>
            <required>false</required>
            <type>java.io.Serializable</type>
        </attribute>
        <attribute>
            <description>
                <![CDATA[Defines the HTML tag to be used for the header title. Defaults to 'h4'.]]>
            </description>
            <name>headerTag</name>
            <required>false</required>
            <type>java.lang.String</type>
        </attribute>
        <!-- FOOTER -->
        <attribute>
            <description>
                <![CDATA[The key for looking up the text to display in the footer.]]>
            </description>
            <name>footerKey</name>
            <required>false</required>
            <type>java.lang.String</type>
        </attribute>
        <attribute>
            <description>
                <![CDATA[The String displayed in the footer. This is a replacement for #footerKey. If both
                are present footerValue takes precedence. If the type is not java.lang.String the
                developer must ensure that an according converter exists. If a footer facet is
                available the facet takes precedence.]]>
            </description>
            <name>footerValue</name>
            <required>false</required>
            <type>java.io.Serializable</type>
        </attribute>
        <!-- COMPONENT SPECIFIC -->
        <attribute>
            <description><![CDATA[Flag indicating whether the component is collapsed initially. Defaults to
                false.]]></description>
            <name>collapsed</name>
            <required>false</required>
            <type>boolean</type>
        </attribute>
        <attribute>
            <description><![CDATA[Flag indicating whether the component should be collapsible. Defaults to
                true.]]></description>
            <name>collapsible</name>
            <required>false</required>
            <type>boolean</type>
        </attribute>
        <attribute>
            <description>
                <![CDATA[The collapsed state as modifiable object. If it is set it takes precedence
                over collapsed. Caution: Only used if collapsible=true]]>
            </description>
            <name>collapseSwitch</name>
            <required>false</required>
            <type>de.cuioss.jsf.api.ui.model.ToggleSwitch</type>
        </attribute>
        <attribute>
            <description>
                <![CDATA[If true, the panels content will be loaded for the first time when it is
                going to be opened. If enabled the component must be in a form tag. Defaults to
                false.]]>
            </description>
            <name>deferred</name>
            <required>false</required>
            <type>boolean</type>
        </attribute>
        <attribute>
            <description>
                <![CDATA[<p>Allows to set the children loaded state for a deferred panel to override the internal component
                behavior. If set to false and an expanded deferred panel shall be rendered, a waiting indicator will be
                rendered and an ajax update request will be started to retrieve and render the children.
                If set to true the children will be retrieved and rendered directly.</p>
                <p>Use case: Via ajax update the content of the panel is changed and the panel may need to reload the
                content and display a waiting indicator at this time.</p>
                <p>Will be set to true by the component to trigger loading of the children.</p>
                <p>If not set the component be store the state internal during view scope.]]>
            </description>
            <name>childrenLoaded</name>
            <required>false</required>
            <type>boolean</type>
        </attribute>
        <attribute>
            <description>
                <![CDATA[Flag indicating whether the component should automatically update its
                server-side model upon expand/collapse event instead of waiting for a form submit.
                If enabled the component must be in a form tag. Defaults to false.]]>
            </description>
            <name>asyncUpdate</name>
            <required>false</required>
            <type>boolean</type>
        </attribute>
    </tag>
    <tag>
        <description>
            <![CDATA[
             <p>
			 Renders a bootstrap based tooltip component for an existing parent-component. It acts as a decorator, saying
			 itself it renders no output but changes the attributes of the parent element accordingly.
			 The actual rendering of the tooltip is done by the javascript "component.enabler.tooltip.js", see  <a href="https://getbootstrap.com/javascript/#tooltips">bootstrap tooltip</a>
			   More information and examples can be found in the
			   <a href="https://cuioss.de/cui-reference-documentation/pages/documentation/cui_components/demo/miscellaneous.jsf" >Reference Documentation</a></p>
       ]]></description>
        <tag-name>tooltip</tag-name>
        <component>
            <component-type>de.cuioss.bootstrap.tooltip</component-type>
        </component>
        <attribute>
            <description><![CDATA[Flag indicating whether this component should be rendered (during
                Render Response Phase), or processed on any subsequent form submit. The default
                value for this property is true.]]>
            </description>
            <name>rendered</name>
            <required>false</required>
            <type>boolean</type>
        </attribute>
        <attribute>
            <description>
                <![CDATA[The key for looking up the text to be rendered. If neither contentKey nor
                contentValue is set they title of the parent component will be implicitly used.]]>
            </description>
            <name>contentKey</name>
            <required>false</required>
            <type>java.lang.String</type>
        </attribute>
        <attribute>
            <description>
                <![CDATA[The object to be rendered as text-content. This is a replacement for
                #contentKey. If both are present contentValue takes precedence. If neither
                contentKey nor contentValue is set they title of the parent component will be
                implicitly used.]]>
            </description>
            <name>contentValue</name>
            <required>false</required>
            <type>java.io.Serializable</type>
        </attribute>
        <attribute>
            <description>
                <![CDATA[The optional converter to be used in case of contentValue is set and needs
                conversion]]>
            </description>
            <name>contentConverter</name>
            <required>false</required>
            <type>javax.faces.convert.Converter</type>
        </attribute>
        <attribute>
            <description>
                <![CDATA[Indicates whether the content is to be escaped on output or not. Default
                is true.]]>
            </description>
            <name>contentEscape</name>
            <required>false</required>
            <type>boolean</type>
        </attribute>
        <attribute>
            <description>
                <![CDATA[String identifying the relative positioning of the tooltip: One of 'left',
                'top', 'bottom', 'right' expected, defaults to "auto right" For example, if
                placement is "auto left", the tooltip will display to the left when possible,
                otherwise it will display right.]]>
            </description>
            <name>placement</name>
            <required>false</required>
            <type>java.lang.String</type>
        </attribute>
        <attribute>
            <description>
                <![CDATA[String identifying the dom-event when to trigger the display of the
                tooltip. One of 'click', 'hover', 'focus', 'manual' expected, defaults to "hover
                focus".]]>
            </description>
            <name>trigger</name>
            <required>false</required>
            <type>java.lang.String</type>
        </attribute>
        <attribute>
            <description>
                <![CDATA[Allow to define different delay of showing and hiding the tooltip (ms).
                Default value is 500 (ms)]]>
            </description>
            <name>delay</name>
            <required>false</required>
            <type>java.lang.Integer</type>
        </attribute>
    </tag>
    <!-- Curated Bootstrap Components -->
    <tag>
        <description>
            <![CDATA[
             <p>
               Renders a bootstrap conform div with the styleClass 'col-sm-' size, resulting in a column.
            </p>
            <p>
                The layout relies completely on the grid-system of twitter-bootstrap,
                see <a href="https://getbootstrap.com/css/#grid">Bootstrap Documentation</a>
            </p>
            <ul>
                <li>Columns must always reside within a row as a direct child.</li>
                <li>The size and offset of a column is always defined in 1/12
                    steps. A row is limited to 12. If the columnSize (and offsets) are
                    more than 12 the surplus columns will be rendered in the next line.</li>
                <li>Offsets are a convenient way to define a gap between two
                    columns</li>
                <li>The size definitions of the components are always related to
                    md. In case you want to change the behavior you need to add
                    additional styleClasses, see example.</li>
            </ul>
             <p>
               More information and
               examples can be found in the <a href="https://cuioss.de/cui-reference-documentation/pages/documentation/cui_components/demo/layout.jsf" >Reference Documentation</a></p>
            <h3>Usage</h3>
                <pre>
&lt;cui-boot:row&gt;
        &lt;cui-boot:column size="4"&gt;
            &lt;span&gt;Size="4"&lt;/span&gt;
        &lt;/cui:column&gt;
        &lt;cui-boot:column size="2" &gt;
            &lt;span&gt;Size="2"&lt;/span&gt;
        &lt;/cui:column&gt;
        &lt;cui-boot:column size="4" offsetSize="2"&gt;
            &lt;span&gt;Size="3", Offset="4"&lt;/span&gt;
        &lt;/cui:column&gt;
&lt;/cui:row&gt;</pre>
             <h3>Styling</h3>
                 <ul>
                     <li>The marker css class is 'col-sm-' + size attribute</li>
                     <li>The offset css class is 'col-sm-offset-' + offsetSize attribute</li>
                 </ul>
       ]]>
        </description>
        <tag-name>column</tag-name>
        <component>
            <component-type>de.cuioss.bootstrap.column</component-type>
            <renderer-type>de.cuioss.bootstrap.layout_renderer</renderer-type>
        </component>
        <attribute>
            <description><![CDATA[The component identifier for this component.  This value must be
                unique within the closest parent component that is a naming
                container. Caution: The component itself is not a naming container]]>
            </description>
            <name>id</name>
            <required>false</required>
            <type>java.lang.String</type>
        </attribute>
        <attribute>
            <description><![CDATA[Flag indicating whether this component should be rendered
                (during Render Response Phase), or processed on any subsequent
                form submit.  The default value for this property is true.]]>
            </description>
            <name>rendered</name>
            <required>false</required>
            <type>boolean</type>
        </attribute>
        <attribute>
            <description>
                <![CDATA[Space-separated list of CSS style class(es) to be applied additionally when
                this element is rendered.]]>
            </description>
            <name>styleClass</name>
            <required>false</required>
            <type>java.lang.String</type>
        </attribute>
        <attribute>
            <description><![CDATA[The size of the appropriate column. Must be between 1-12]]></description>
            <name>size</name>
            <required>true</required>
            <type>java.lang.Integer</type>
        </attribute>
        <attribute>
            <description><![CDATA[The offset-size of the appropriate column. Must be between 1-12]]></description>
            <name>offsetSize</name>
            <required>false</required>
            <type>java.lang.Integer</type>
        </attribute>
        <attribute>
            <description>
                <![CDATA[CSS style(s) to be applied when this component is rendered.
               Caution: The styleClass attribute is always to be preferred.]]>
            </description>
            <name>style</name>
            <required>false</required>
            <type>java.lang.String</type>
        </attribute>
    </tag>
    <tag>
        <description>
            <![CDATA[
             <p>
               Renders a bootstrap conform div with the styleClass 'form-group' and an embedded column.
               It is used to place buttons within a form context.
            </p>
            <p>
            The layout relies completely on the grid-system of twitter-bootstrap,
            see <a href="https://getbootstrap.com/css/#grid">Bootstrap Documentation</a>
            </p>
            <ul>
                <li>controlGoups must be within container with 'form-horizontal'.</li>
                <li>They act similar to formGroups or labeledContainer.</li>
                <li>The size and offset of a controlGoup is always defined in 1/12
                    steps. A row is limited to 12. If the columnSize (and offsets) are
                    more than 12 the surplus columns will be rendered in the next line.</li>
                <li> The offset is used for the inner spacing of the column</li>
                <li>The size definitions of the components are always related to
                    md. In case you want to change the behavior you need to add
                    additional styleClasses, see example.</li>
            </ul>
            <p>
               More information and
               examples can be found in the <a href="https://cuioss.de/cui-reference-documentation/pages/documentation/cui_components/demo/layout.jsf" >Reference Documentation</a></p>
             <h3>Styling</h3>
             <ul>
                <li>The marker css class is 'form-group' and 'col-md-' + size attribute</li>
                <li>The offset css class is 'col-md-offset-' + offsetSize attribute</li>
             </ul>
             ]]>
        </description>
        <tag-name>controlGroup</tag-name>
        <component>
            <component-type>de.cuioss.bootstrap.controlgroup</component-type>
            <renderer-type>de.cuioss.bootstrap.controlgroup_renderer</renderer-type>
        </component>
        <attribute>
            <description>
                <![CDATA[The component identifier for this component.  This value must be
                    unique within the closest parent component that is a naming
                    container. Caution: The component itself is not a naming container]]>
            </description>
            <name>id</name>
            <required>false</required>
            <type>java.lang.String</type>
        </attribute>
        <attribute>
            <description>
                <![CDATA[Flag indicating whether this component should be rendered
                    (during Render Response Phase), or processed on any subsequent
                    form submit.  The default value for this property is true.]]>
            </description>
            <name>rendered</name>
            <required>false</required>
            <type>boolean</type>
        </attribute>
        <attribute>
            <description>
                <![CDATA[Space-separated list of CSS style class(es) to be applied additionally to the surrounding form-group when
                    this element is rendered.]]>
            </description>
            <name>styleClass</name>
            <required>false</required>
            <type>java.lang.String</type>
        </attribute>
        <attribute>
            <description>
                <![CDATA[CSS style(s) to be applied when this component is rendered.
                   Caution: The styleClass attribute is always to be preferred.]]>
            </description>
            <name>style</name>
            <required>false</required>
            <type>java.lang.String</type>
        </attribute>
        <attribute>
            <description><![CDATA[The size of the column. Must be between 1-12.The default size is '8']]></description>
            <name>size</name>
            <required>false</required>
            <type>java.lang.Integer</type>
        </attribute>
        <attribute>
            <description><![CDATA[The offset of the column. Must be between 1-12.]]></description>
            <name>offsetSize</name>
            <required>false</required>
            <type>java.lang.Integer</type>
        </attribute>
    </tag>
    <tag>
        <description>
            <![CDATA[
           <p>
            Renders an Icon according to the cui-icon contract. The icon is rendered as a span with the according classes.
               The title is resolved using the cui standard label-resolving mechanism.</p>
            <p>A list of all available icons can be found at the <a href="https://cuioss.de/cui-reference-documentation/pages/documentation/icons/cui_icons.jsf">Reference Documentation</a> </p>
            <h3>Usage</h3>
                <table>
                    <tr>
                        <td><pre>&lt;cui-boot:icon icon="cui-icon-drink" size="xl" /&gt;</pre></td>
                        <td><span class="cui-icon cui-icon-drink cui-icon-xl"></span></td>
                    </tr>
                    <tr>
                        <td><pre>&lt;cui-boot:icon icon="cui-icon-temple_hindu" size="xl" state="info" titleValue="The Title to be displayed"/&gt; </pre></td>
                        <td><span class="cui-icon cui-icon-temple_hindu cui-icon-xl cui-icon-state-info" title="The Title to be displayed"></span></td>
                    </tr>
                 </table>
             <h3>Styling</h3>
                 <ul>
                     <li>The marker css class is cui-icon</li>
                     <li>Sizing: cui-icon-xl, cui-icon-lg,..</li>
                     <li>State: cui-icon-state-info, cui-icon-state-error,..</li>
                 </ul>
       ]]>
        </description>
        <tag-name>icon</tag-name>
        <component>
            <component-type>de.cuioss.bootstrap.icon</component-type>
            <renderer-type>de.cuioss.bootstrap.icon_renderer</renderer-type>
        </component>
        <attribute>
            <description><![CDATA[The component identifier for this component. This value must be
                unique within the closest parent component that is a naming
                container.]]>
            </description>
            <name>id</name>
            <required>false</required>
            <type>java.lang.String</type>
        </attribute>
        <attribute>
            <description><![CDATA[Flag indicating whether this component should be rendered
                (during Render Response Phase), or processed on any subsequent
                form submit. The default value for this property is true.]]>
            </description>
            <name>rendered</name>
            <required>false</required>
            <type>boolean</type>
        </attribute>
        <attribute>
            <description>
                <![CDATA[Space-separated list of CSS style class(es) to be applied additionally when
                this element is rendered.]]>
            </description>
            <name>styleClass</name>
            <required>false</required>
            <type>java.lang.String</type>
        </attribute>
        <attribute>
            <description>
                <![CDATA[ CSS style(s) to be applied when this component is rendered.
               Caution: The styleClass attribute is always to be preferred.]]>
            </description>
            <name>style</name>
            <required>false</required>
            <type>java.lang.String</type>
        </attribute>
        <attribute>
            <description>
                <![CDATA[A defined icon class, defined within stylesheet, e.g.  cui-icon-warning.
               In order to prevent improper usage the matching is restricted to the
                prefixes: "cui-icon, cui-mime-type, ui-icon-". If none of them is matched it
                will default to "cui-icon-circle_question_mark".]]>
            </description>
            <name>icon</name>
            <required>true</required>
            <type>java.lang.String</type>
        </attribute>
        <attribute>
            <description>
                <![CDATA[Different general styles available (state): one of 'primary', 'success', 'info', 'warning', 'danger'.
                    If none of those is set it uses 'default'.]]>
            </description>
            <name>state</name>
            <required>false</required>
            <type>java.lang.String</type>
        </attribute>
        <attribute>
            <description>
                <![CDATA[Adapts the size of the component. Supported values are 'lg', 'xl', 'xxl', 'xxxl' based on bootstrap context-sizes.
                   Default: no size is set.]]>
            </description>
            <name>size</name>
            <required>false</required>
            <type>java.lang.String</type>
        </attribute>
        <attribute>
            <description>
                <![CDATA[The key for looking up the text to be rendered as title-attribute
                Although this attribute is not required you must provide either this or #titleValue if you want a title to be rendered.]]>
            </description>
            <name>titleKey</name>
            <required>false</required>
            <type>java.lang.String</type>
        </attribute>
        <attribute>
            <description>
                <![CDATA[The object to be rendered as title-attribute. This is a replacement for #titleKey.
             If both are present titleValue takes precedence.]]>
            </description>
            <name>titleValue</name>
            <required>false</required>
            <type>java.io.Serializable</type>
        </attribute>
    </tag>
    <tag>
        <description><![CDATA[<p>Replaces the HtmlMessage and integrates with the bootstrap based theming.
      In addition to the usual behavior you can attach multiple ids to one message element,
      see attribute forIdentifier Styling.
        Ppposite to HtmlMessage the styling is to be done using central styling using styleClass attribute,
        not one of the attributes errorClass, infoClass, .. . Depending on the severity of the faces Messages,
        there will we be rendered the class attribute to the surrounding span:
        "cui_msg_info", "cui_msg_warn", "cui_msg_error" or "cui_msg_fatal".</p><p> More information and
    examples can be found in the <a href="https://cuioss.de/cui-reference-documentation/pages/documentation/cui_components/demo/layout.jsf" >Reference Documentation</a>
    </p>]]></description>
        <tag-name>message</tag-name>
        <component>
            <component-type>de.cuioss.bootstrap.cuimessage</component-type>
            <renderer-type>de.cuioss.bootstrap.cuimessage_renderer</renderer-type>
        </component>
        <attribute>
            <description>
                <![CDATA[The id of the child input component. Defaults to 'input'. Usually to be kept the same.
               In special cases you can provide a space separated list for the forIdentifier attribute
                resulting in n message elements being appended.]]>
            </description>
            <name>forIdentifier</name>
            <required>false</required>
            <type>java.lang.String</type>
        </attribute>
        <attribute>
            <description>
                <![CDATA[The component identifier for this component.  This value must be
                unique within the closest parent component that is a naming
                container.]]>
            </description>
            <name>id</name>
            <required>false</required>
            <type>java.lang.String</type>
        </attribute>
        <attribute>
            <description>
                <![CDATA[Flag indicating whether this component should be rendered
                (during Render Response Phase), or processed on any subsequent
                form submit.  The default value for this property is true.]]>
            </description>
            <name>rendered</name>
            <required>false</required>
            <type>boolean</type>
        </attribute>
        <attribute>
            <description>
                <![CDATA[Flag indicating whether the summary portion of displayed messages
                should be included. Default value is "true".]]>
            </description>
            <name>showSummary</name>
            <required>false</required>
            <type>boolean</type>
        </attribute>
        <attribute>
            <description>
                <![CDATA[Flag indicating whether the detail portion of displayed messages
                should be included. Default value is "false". If false, the detail is displayed as tooltip.]]>
            </description>
            <name>showDetail</name>
            <required>false</required>
            <type>boolean</type>
        </attribute>
        <attribute>
            <description><![CDATA[Flag indicating that characters that are sensitive
                in HTML and XML markup must be escaped.  If omitted, this
                flag is assumed to be "true".]]>
            </description>
            <name>escape</name>
            <required>false</required>
            <type>boolean</type>
        </attribute>
    </tag>
    <tag>
        <description>
            <![CDATA[
             <p>
                Renders an MimeTypeIcon regarding the cui-icon contract.</p>
             <p>A list of all available mimeTypeIcons can be found at the <a href="https://cuioss.de/cui-reference-documentation/pages/documentation/icons/mime_types.jsf">Reference Documentation</a> </p>

            <h3>Usage</h3>
                <table>
                    <tr>
                        <td><pre>&lt;cui-boot:mimeTypeIcon mimeTypeString="AUDIO_MPEG" titleValue="AUDIO_MPEG" size="xl" /&gt;</pre></td>
                        <td><span title="AUDIO_MPEG" class="cui-icon-stack cui-icon-xl">
                            <i class="cui-mime-type cui-icon-stack-1x cui-mime-type-folder"></i>
                            <i class="cui-mime-type cui-icon-stack-1x cui-mime-type-no-decorator"></i>
                            <i class="cui-mime-type cui-icon-stack-1x cui-mime-type-placeholder cui-mime-type-audio_mpeg-placeholder"></i>
                            <i class="cui-mime-type cui-icon-stack-1x cui-mime-type-audio_mpeg"></i>
                        </span></td>
                    </tr>
                 </table>
             <h3>Styling</h3>
                 <ul>
                    <li>The marker css classes are cui-icon-stack and cui-mime-type</li>
                    <li>Sizing: cui-icon-xl, cui-icon-lg,..</li>
                 </ul>
       ]]>
        </description>
        <tag-name>mimeTypeIcon</tag-name>
        <component>
            <component-type>de.cuioss.bootstrap.icon.mime_type</component-type>
            <renderer-type>de.cuioss.bootstrap.icon.mime_type_renderer</renderer-type>
        </component>
        <attribute>
            <description><![CDATA[The component identifier for this component. This value must be
                unique within the closest parent component that is a naming container.]]>
            </description>
            <name>id</name>
            <required>false</required>
            <type>java.lang.String</type>
        </attribute>
        <attribute>
            <description><![CDATA[Flag indicating whether this component should be rendered
                (during Render Response Phase), or processed on any subsequent
                form submit. The default value for this property is true.]]>
            </description>
            <name>rendered</name>
            <required>false</required>
            <type>boolean</type>
        </attribute>
        <attribute>
            <description>
                <![CDATA[Space-separated list of CSS style class(es) to be applied additionally when
                this element is rendered.]]>
            </description>
            <name>styleClass</name>
            <required>false</required>
            <type>java.lang.String</type>
        </attribute>
        <attribute>
            <description>
                <![CDATA[CSS style(s) to be applied when this component is rendered.
               Caution: The styleClass attribute is always to be preferred. ]]>
            </description>
            <name>style</name>
            <required>false</required>
            <type>java.lang.String</type>
        </attribute>
        <attribute>
            <description>
                <![CDATA[Additional class for the decorating layer. Defaults to "cui-mime-type-no-decorator"]]>
            </description>
            <name>decoratorClass</name>
            <required>false</required>
            <type>java.lang.String</type>
        </attribute>
        <attribute>
            <description>
                <![CDATA[Adapts the size of the component. Supported values are 'lg', 'xl', 'xxl', 'xxxl' based on bootstrap context-sizes.
                   Default: no size is set.]]>
            </description>
            <name>size</name>
            <required>false</required>
            <type>java.lang.String</type>
        </attribute>
        <attribute>
            <description>
                <![CDATA[The MimeTypeIcon to be displayed. In case #mimeTypeIcon and
                #mimeTypeString is set #mimeTypeIcon take precedence.]]>
            </description>
            <name>mimeTypeIcon</name>
            <required>false</required>
            <type>de.cuioss.uimodel.model.MimeTypeIcon</type>
        </attribute>
        <attribute>
            <description>
                <![CDATA[The string representation of a concrete mime-type. In case #mimeTypeIcon and
                #mimeTypeString is set #mimeTypeIcon take precedence.]]>
            </description>
            <name>mimeTypeString</name>
            <required>false</required>
            <type>java.lang.String</type>
        </attribute>
        <attribute>
            <description>
                <![CDATA[The key for looking up the text to be rendered as title-attribute
                Although this attribute is not required you must provide either this or #titleValue if you want a title to be rendered.]]>
            </description>
            <name>titleKey</name>
            <required>false</required>
            <type>java.lang.String</type>
        </attribute>
        <attribute>
            <description>
                <![CDATA[The object to be rendered as title-attribute. This is a replacement for #titleKey.
             If both are present titleValue takes precedence.]]>
            </description>
            <name>titleValue</name>
            <required>false</required>
            <type>java.io.Serializable</type>
        </attribute>
    </tag>
    <tag>
        <description>
            <![CDATA[Creates a bootstrap conform navigation structure. In case the menuModel has children, it creates a subcomponent for each of the children.]]>
        </description>
        <tag-name>navigationMenu</tag-name>
        <component>
            <component-type>de.cuioss.bootstrap.navigationmenu</component-type>
            <renderer-type>de.cuioss.bootstrap.navigationmenu_renderer</renderer-type>
        </component>
        <attribute>
            <description><![CDATA[The component identifier for this component.  This value must be
                unique within the closest parent component that is a naming
                container. Caution: The component itself is not a naming container]]>
            </description>
            <name>id</name>
            <required>false</required>
            <type>java.lang.String</type>
        </attribute>
        <attribute>
            <description><![CDATA[Flag indicating whether this component should be rendered
                (during Render Response Phase), or processed on any subsequent
                form submit.  The default value for this property is true.]]>
            </description>
            <name>rendered</name>
            <required>false</required>
            <type>boolean</type>
        </attribute>
        <attribute>
            <description>
                <![CDATA[Space-separated list of CSS style class(es) to be applied additionally when
                this element is rendered.]]>
            </description>
            <name>styleClass</name>
            <required>false</required>
            <type>java.lang.String</type>
        </attribute>
        <attribute>
            <description>
                <![CDATA[CSS style(s) to be applied when this component is rendered.
               Caution: The styleClass attribute is always to be preferred.]]>
            </description>
            <name>style</name>
            <required>false</required>
            <type>java.lang.String</type>
        </attribute>
        <attribute>
            <description><![CDATA[The model to be utilized by the component.]]></description>
            <name>model</name>
            <required>false</required>
            <type>de.cuioss.jsf.components.model.menu.NavigationMenuItem</type>
        </attribute>
        <attribute>
            <description>
                <![CDATA[A list of NavigationMenuItems to be utilized by the component. Takes precedence over the model attribute.]]></description>
            <name>modelItems</name>
            <required>false</required>
            <type>java.util.List</type>
        </attribute>
    </tag>
    <tag>
        <description>
            <![CDATA[
           <p>
            Renders a Label for input elements.
               The label and title are resolved using the cui standard label-resolving mechanism.</p>
            <p>Sample can be found at the <a href="https://cuioss.de/cui-reference-documentation/pages/documentation/cui_components/demo/layout.jsf">Reference Documentation</a> </p>]]>
<<<<<<< HEAD
            </description>
=======
        </description>
>>>>>>> 52c11d16
        <tag-name>outputLabel</tag-name>
        <component>
            <component-type>de.cuioss.bootstrap.outputlabel</component-type>
            <renderer-type>javax.faces.Label</renderer-type>
        </component>
        <attribute>
            <description><![CDATA[The component identifier for this component. This value must be
                unique within the closest parent component that is a naming
                container.]]>
            </description>
            <name>id</name>
            <required>false</required>
            <type>java.lang.String</type>
        </attribute>
        <attribute>
            <description><![CDATA[Flag indicating whether this component should be rendered
                (during Render Response Phase), or processed on any subsequent
                form submit.  The default value for this property is true.]]>
            </description>
            <name>rendered</name>
            <required>false</required>
            <type>boolean</type>
        </attribute>
        <attribute>
            <description>
                <![CDATA[Client identifier of the component for which this element
                is a label.]]>
            </description>
            <name>for</name>
            <required>false</required>
            <type>java.lang.String</type>
        </attribute>
        <attribute>
            <description>
                <![CDATA[Space-separated list of CSS style class(es) to be applied additionally when
                this element is rendered.]]>
            </description>
            <name>styleClass</name>
            <required>false</required>
            <type>java.lang.String</type>
        </attribute>
        <attribute>
            <description>
                <![CDATA[The key for looking up the text display as the label.
                Although this attribute is not required the developer must provide either this or #labelValue if you want a label to be displayed]]>
            </description>
            <name>labelKey</name>
            <required>false</required>
            <type>java.lang.String</type>
        </attribute>
        <attribute>
            <description>
                <![CDATA[The String displayed for the label. This is a replacement for #labelKey.
             If both are present labelValue takes precedence. If the type is not java.lang.String the
             developer must ensure that an according converter for the exists.]]>
            </description>
            <name>labelValue</name>
            <required>false</required>
            <type>java.io.Serializable</type>
        </attribute>
        <attribute>
            <description><![CDATA[The optional converter to be used in case of labelValue is set and needs conversion.
                The converter attribute sets the converter instance to be registered for this component.
                It must match the converter-id value of a converter element defined in your Faces configuration file. ]]></description>
            <name>labelConverter</name>
            <required>false</required>
            <type>javax.faces.convert.Converter</type>
        </attribute>
        <attribute>
            <description>
                <![CDATA[The key for looking up the text display as the title.
                Although this attribute is not required the developer must provide either this or #titleValue if you want a title to be displayed]]>
            </description>
            <name>titleKey</name>
            <required>false</required>
            <type>java.lang.String</type>
        </attribute>
        <attribute>
            <description>
                <![CDATA[The String displayed for the title. This is a replacement for #titleKey.
             If both are present titleValue takes precedence.]]>
            </description>
            <name>titleValue</name>
            <required>false</required>
            <type>java.lang.String</type>
        </attribute>
        <attribute>
            <description>
                <![CDATA[The optional converter to be used in case of titleValue is set and needs conversion.]]>
            </description>
            <name>titleConverter</name>
            <required>false</required>
            <type>javax.faces.convert.Converter</type>
        </attribute>
        <attribute>
            <description><![CDATA[Flag indicating that characters that are sensitive
                in HTML and XML markup must be escaped.  If omitted, this
                flag is assumed to be "true".]]>
            </description>
            <name>escape</name>
            <required>false</required>
            <type>boolean</type>
        </attribute>
    </tag>
    <tag>
        <description>
            <![CDATA[
             <p>
               Renders a bootstrap conform div with the styleClass 'row'.
            </p>
            <p>
            The layout relies completely on the grid-system of twitter-bootstrap,
            see <a href="https://getbootstrap.com/css/#grid">Bootstrap Documentation</a>
            </p>
            <ul>
                <li>Rows must be placed within a .container (fixed-width) or
                    .container-fluid (full-width) for proper alignment and padding.</li>
                <li>Use rows to create horizontal groups of columns.</li>
                <li>Content should be placed within columns, and only columns
                    may be immediate children of rows.</li>
            </ul>
            <p>
               More information and
               examples can be found in the <a href="https://cuioss.de/cui-reference-documentation/pages/documentation/cui_components/demo/layout.jsf" >Reference Documentation</a></p>
            <h3>Usage</h3>
                <pre>&lt;cui-boot:row /&gt;</pre>
             <h3>Styling</h3>
             <ul>
                 <li>The marker css class is row</li>
             </ul>
       ]]>
        </description>
        <tag-name>row</tag-name>
        <component>
            <component-type>de.cuioss.bootstrap.row</component-type>
            <renderer-type>de.cuioss.bootstrap.layout_renderer</renderer-type>
        </component>
        <attribute>
            <description><![CDATA[The component identifier for this component.  This value must be
                unique within the closest parent component that is a naming
                container. Caution: The component itself is not a naming container]]>
            </description>
            <name>id</name>
            <required>false</required>
            <type>java.lang.String</type>
        </attribute>
        <attribute>
            <description><![CDATA[Flag indicating whether this component should be rendered
                (during Render Response Phase), or processed on any subsequent
                form submit.  The default value for this property is true.]]>
            </description>
            <name>rendered</name>
            <required>false</required>
            <type>boolean</type>
        </attribute>
        <attribute>
            <description>
                <![CDATA[Space-separated list of CSS style class(es) to be applied additionally when
                this element is rendered.]]>
            </description>
            <name>styleClass</name>
            <required>false</required>
            <type>java.lang.String</type>
        </attribute>
        <attribute>
            <description>
                <![CDATA[CSS style(s) to be applied when this component is rendered.
               Caution: The styleClass attribute is always to be preferred.]]>
            </description>
            <name>style</name>
            <required>false</required>
            <type>java.lang.String</type>
        </attribute>
    </tag>
    <tag>
        <description><![CDATA[Wraps a number of buttons. Quick means solely appending the CSS class
        'quick-control-group-right' and the styleClass attribute, if set, will be attached
        to the surrounding div. For more complex layouts use controlGroup.]]></description>
        <tag-name>quickControlGroup</tag-name>
        <component>
            <component-type>de.cuioss.bootstrap.quickControlGroup</component-type>
            <renderer-type>de.cuioss.bootstrap.layout_renderer</renderer-type>
        </component>
        <attribute>
            <description><![CDATA[The component identifier for this component. This value must be
                unique within the closest parent component that is a naming
                container. Caution: The component itself is not a naming container]]>
            </description>
            <name>id</name>
            <required>false</required>
            <type>java.lang.String</type>
        </attribute>
        <attribute>
            <description><![CDATA[
               Defines the optional float alignment of the component. Supported values are 'left' or 'right',
               resulting in the additional corresponding css classes quick-control-group-right or
               quick-control-group-left being rendered. Defaults to right]]>
            </description>
            <name>align</name>
            <required>false</required>
            <type>java.lang.String</type>
        </attribute>
        <attribute>
            <description><![CDATA[Flag indicating whether this component should be rendered
                (during Render Response Phase), or processed on any subsequent
                form submit. The default value for this property is true.]]>
            </description>
            <name>rendered</name>
            <required>false</required>
            <type>boolean</type>
        </attribute>
        <attribute>
            <description><![CDATA[
               Space-separated list of CSS style class(es) to be applied additionally when
                this element is rendered.]]>
            </description>
            <name>styleClass</name>
            <required>false</required>
            <type>java.lang.String</type>
        </attribute>
        <attribute>
            <description><![CDATA[
               CSS style(s) to be applied when this component is rendered.
               Caution: The styleClass attribute is always to be preferred.]]>
            </description>
            <name>style</name>
            <required>false</required>
            <type>java.lang.String</type>
        </attribute>
    </tag>
    <tag>
        <description>
            <![CDATA[
             <p>
             Renders a tag input component based on <a href="https://selectize.github.io/selectize.js/">Selectize</a>.
             </p>
             <p>
             All values are considered to be of type Set&lt;ConceptKeyType&gt;:
             <ul>
             <li>de.cuioss.jsf.bootstrap.taginput.TagInputComponent#getValue()</li>
             <li>de.cuioss.jsf.bootstrap.taginput.TagInputComponent#setValue(Object)</li>
             <li>de.cuioss.jsf.bootstrap.taginput.TagInputComponent#getSourceSet()</li>
             <li>de.cuioss.jsf.bootstrap.taginput.TagInputComponent#setSourceSet(Object)</li>
             </p>
             <h3>Rendering</h3>
             <ul>
             <li>Creates a &lt;input type="text" /&gt; with the clientId</li>
             <li>For each value found it writes de.cuioss.uimodel.model.conceptkey.ConceptKeyType#getIdentifier()
             as a colon separated list into the value attribute. The matching to labels is
             done by the Selectize JavaScript</li>
             <li>Selectize properties are transferred via pass through (data-)attributes.</li>
             <li>Using the component enabler mechanism, each input annotated with "data-selectize=true"
             gets initialized.</li>
             <ul>
             <li>Default configuration</li>
             <li>de.cuioss.jsf.bootstrap.taginput.TagInputComponent#getSourceSet() and
             de.cuioss.jsf.bootstrap.taginput.TagInputComponent#getClientCreated() are used to provide the
             matching of labels to values.</li>
             </ul>
             </li>
             </ul>
             <h3>Conversion</h3>
             Decoding the submitted string and encoding the list on ConceptKeyType is done by
             <code>de.cuioss.jsf.bootstrap.taginput.ConceptKeyStringConverter</code>, which is set as the
             component's converter.
             <ul>
             <li>If no value is set for the clientId it calls
             de.cuioss.jsf.bootstrap.taginput.TagInputComponent#setSubmittedValue(Object) with <code>null</code>
             </li>
             <li>If there is a value available it splits them using "," as default separator</li>
             <li>Each element will be checked whether it is initially provided
             de.cuioss.jsf.bootstrap.taginput.TagInputComponent#getSourceSet() or
             de.cuioss.jsf.bootstrap.taginput.TagInputComponent#getClientCreated(). If so, the corresponding
             de.cuioss.uimodel.model.conceptkey.ConceptKeyType will be added to the resulting java.util.Set</li>
             <li>In case the element can not be matched to the ones above it is checked
             whether it starts with "_client_created_" and if so a new
             de.cuioss.uimodel.model.conceptkey.impl.ConceptKeyTypeImpl will be created with the given key as
             de.cuioss.uimodel.model.conceptkey.ConceptKeyType#getIdentifier() and the name part as
             de.cuioss.uimodel.model.conceptkey.ConceptKeyType#getResolved(Locale). The element will now be added to the
             resulting java.util.Set and to de.cuioss.jsf.bootstrap.taginput.TagInputComponent#getClientCreated().
             </li>
             <li>If none of the above applies, the decode method will throw a
             ConverterException</li>
             <li>The resulting java.util.Set is finally set as value</li>
             </ul>
             <p>
             It implicitly sanitizes all input and output using the
             CuiSanitizer#PLAIN_TEXT
             </p>
             <h3>Ajax Events</h3>
             All HtmlInputText AJAX events are supported.
             <h3>Usage</h3>
             <p>See <a href="https://cuioss.de/cui-reference-documentation/pages/documentation/cui_components/demo/tag.jsf">Reference Documentation</a></p>
             <h3>Styling</h3>
             <p>The styling is defined by the selecitze.js plugin, see <a href="https://selectize.github.io/selectize.js/">Selectize</a> for details</p>.
                ]]>
        </description>
        <tag-name>tagInput</tag-name>
        <component>
            <component-type>de.cuioss.bootstrap.taginput</component-type>
            <renderer-type>de.cuioss.bootstrap.taginput_renderer</renderer-type>
        </component>
        <attribute>
            <description><![CDATA[The component identifier for this component. This value must be
                unique within the closest parent component that is a naming
                container.]]>
            </description>
            <name>id</name>
            <required>false</required>
            <type>java.lang.String</type>
        </attribute>
        <attribute>
            <description><![CDATA[Flag indicating whether this component should be rendered
                (during Render Response Phase), or processed on any subsequent
                form submit. The default value for this property is true.]]>
            </description>
            <name>rendered</name>
            <required>false</required>
            <type>boolean</type>
        </attribute>
        <attribute>
            <description>
                <![CDATA[Space-separated list of CSS style class(es) to be applied additionally when
                this element is rendered.]]>
            </description>
            <name>styleClass</name>
            <required>false</required>
            <type>java.lang.String</type>
        </attribute>
        <attribute>
            <description>
                <![CDATA[The current value of this component. The value is expected to be a <code>java.util.Set</code>
                of <code>de.cuioss.uimodel.model.conceptkey.ConceptKeyType</code>.]]>
            </description>
            <name>value</name>
            <required>false</required>
            <type>java.util.Set</type>
        </attribute>
        <attribute>
            <description>
                <![CDATA[The initially available tags. The value is expected to be a <code>java.util.Set</code> of
                <code>de.cuioss.uimodel.model.conceptkey.ConceptKeyType</code>. Elements get ordered by display name]]>
            </description>
            <name>sourceSet</name>
            <required>false</required>
            <type>java.util.Set</type>
        </attribute>
        <attribute>
            <description>
                <![CDATA[<p>
                MethodExpression representing a value change listener method
                that will be notified when a new value has been set for this
                input component. The expression must evaluate to a public
                method that takes a <code>ValueChangeEvent</code>
                parameter,
                with a return type of void, <span class="changed_added_2_0">or
                to a public method that takes no arguments with a return type
                of void. In the latter case, the method has no way of easily
                knowing what the new value is, but this can be useful in cases
                where a notification is needed that "this value
                changed".</span>
                </p>]]>
            </description>
            <name>valueChangeListener</name>
            <required>false</required>
            <method-signature>void
                valueChange(javax.faces.event.ValueChangeEvent)
            </method-signature>
        </attribute>
        <attribute>
            <description>
                <![CDATA[Defines whether the related input is required. Defaults to false.]]>
            </description>
            <name>required</name>
            <required>false</required>
            <type>boolean</type>
        </attribute>
        <attribute>
            <description>
                <![CDATA[Indicates whether the user is allowed to dynamically create own Tags on the fly.
                User created tags, e.g. with the label 'MyTag' will be translated into a ConceptKeyType
                with the ConceptKeyType#getResolved(java.util.Locale) resulting in 'MyTag', ConceptKeyType#getIdentifier()
                resulting in '_client_created_MyTag'. The prefix '_client_created_' is useful to differentiate between
                the original tags and the ones create on the fly. Default value is true.]]>
            </description>
            <name>letUserCreateTags</name>
            <required>false</required>
            <type>boolean</type>
        </attribute>
        <attribute>
            <description>
                <![CDATA[Defines the maximum number of items to be selected, defaults to 10.]]>
            </description>
            <name>maxItems</name>
            <required>false</required>
            <type>int</type>
        </attribute>
        <attribute>
            <description>
                <![CDATA[MethodExpression representing a validator method that will be called
                during Process Validations to perform correctness checks on the
                value of this component.  The expression must evaluate to a public
                method that takes FacesContext, UIComponent, and Object parameters,
                with a return type of void.]]>
            </description>
            <name>validator</name>
            <required>false</required>
            <method-signature>void
                validate(javax.faces.context.FacesContext,
                javax.faces.component.UIComponent,
                java.lang.Object)
            </method-signature>
        </attribute>
        <attribute>
            <description><![CDATA[Flag indicating whether this component should be rendered
                as read only component or as editable input component. Defaults to false, which
                means editable input component.]]>
            </description>
            <name>disabled</name>
            <required>false</required>
            <type>boolean</type>
        </attribute>
        <attribute>
            <description><![CDATA[String used to separate the items in the generated Selectize JavaScript.]]>
            </description>
            <name>delimiter</name>
            <required>false</required>
            <type>java.lang.String</type>
        </attribute>
        <attribute>
            <description>
                <![CDATA[Converter ID to be used to convert new items.]]>
            </description>
            <name>itemConverterId</name>
            <required>false</required>
            <type>java.lang.String</type>
        </attribute>
        <attribute>
            <description>
                <![CDATA[If true, a remove button (cross) is displayed on each tag.]]>
            </description>
            <name>displayRemoveButton</name>
            <required>false</required>
            <type>java.lang.Boolean</type>
        </attribute>
    </tag>
    <tag>
        <description>
            <![CDATA[
             <p>
                Renders a Tag similar to a JIRA Tag. The tag is rendered within a span with the according classes.
               The content and title are resolved using the cui standard label-resolving mechanism. More information and
               examples can be found in the <a href="https://cuioss.de/cui-reference-documentation/pages/documentation/cui_components/demo/tag.jsf" >Reference Documentation</a></p>
            <h3>Usage</h3>
                <table>
                    <tr>
                        <td><pre>&lt;cui-boot:tag contentValue="Some Value" /&gt;</pre></td>
                        <td><span class="label label-default">Some Value</span></td>
                    </tr>
                    <tr>
                         <td><pre>&lt;cui-boot:tag contentValue="Some Value" size="xl" state="info" /&gt;</pre></td>
                        <td><span class="label label-info cui-tag-xl">Some Value</span></td>
                    </tr>
                 </table>
             <h3>Styling</h3>
                 <ul>
                     <li>The marker css class is label</li>
                     <li>Sizing: cui-tag-lg, cui-tag-xl. ..</li>
                     <li>State:cui-tag-info, cui-tag-danger,..</li>
                 </ul>
       ]]>
        </description>
        <tag-name>tag</tag-name>
        <component>
            <component-type>de.cuioss.bootstrap.tag</component-type>
            <handler-class>de.cuioss.jsf.bootstrap.tag.TagHandler</handler-class>
            <renderer-type>de.cuioss.bootstrap.tag_renderer</renderer-type>
        </component>
        <attribute>
            <description><![CDATA[The component identifier for this component. This value must be
                unique within the closest parent component that is a naming
                container.]]>
            </description>
            <name>id</name>
            <required>false</required>
            <type>java.lang.String</type>
        </attribute>
        <attribute>
            <description><![CDATA[Flag indicating whether this component should be rendered
                (during Render Response Phase), or processed on any subsequent
                form submit. The default value for this property is true.]]>
            </description>
            <name>rendered</name>
            <required>false</required>
            <type>boolean</type>
        </attribute>
        <attribute>
            <description>
                <![CDATA[Space-separated list of CSS style class(es) to be applied additionally when
                this element is rendered.]]>
            </description>
            <name>styleClass</name>
            <required>false</required>
            <type>java.lang.String</type>
        </attribute>
        <attribute>
            <description>
                <![CDATA[CSS style(s) to be applied when this component is rendered.
               Caution: The styleClass attribute is always to be preferred. ]]>
            </description>
            <name>style</name>
            <required>false</required>
            <type>java.lang.String</type>
        </attribute>
        <attribute>
            <description><![CDATA[Different general styles available (state): one of 'primary', 'success',
                'info', 'warning', 'danger'. If none of those is set it uses 'default'.]]>
            </description>
            <name>state</name>
            <required>false</required>
            <type>java.lang.String</type>
        </attribute>
        <attribute>
            <description>
                <![CDATA[Adapts the size of the component. Supported values are 'lg', 'xl', 'sm'
                based on bootstrap context-sizes. Default: no size is set.]]>
            </description>
            <name>size</name>
            <required>false</required>
            <type>java.lang.String</type>
        </attribute>
        <attribute>
            <description>
                <![CDATA[The key for looking up the text to be rendered. Although this attribute is
                not required you must provide either this or #contentValue if you want the text
                content to be displayed.]]>
            </description>
            <name>contentKey</name>
            <required>false</required>
            <type>java.lang.String</type>
        </attribute>
        <attribute>
            <description>
                <![CDATA[The object to be rendered as text-content. This is a replacement for
                #contentKey. If both are present contentValue takes precedence.]]>
            </description>
            <name>contentValue</name>
            <required>false</required>
            <type>java.io.Serializable</type>
        </attribute>
        <attribute>
            <description>
                <![CDATA[The optional converter to be used in case of contentValue is set and needs
                conversion]]>
            </description>
            <name>contentConverter</name>
            <required>false</required>
            <type>javax.faces.convert.Converter</type>
        </attribute>
        <attribute>
            <description>
                <![CDATA[Indicates whether the content is to be escaped on output or not. Default
                is true]]>.
            </description>
            <name>contentEscape</name>
            <required>false</required>
            <type>boolean</type>
        </attribute>
        <attribute>
            <description><![CDATA[Indicates whether the tag can be disposed. In case you set it to true you
                must provide the according model. If not it falls back to #contentValue]]>
            </description>
            <name>disposable</name>
            <required>false</required>
            <type>boolean</type>
        </attribute>
        <attribute>
            <description><![CDATA[Method expression to listen to dispose events.
                       The listener must be in the form of
                       <pre>public void methodName(de.cuioss.jsf.api.components.events.ModelPayloadEvent disposeEvent)</pre>]]>
            </description>
            <name>disposeListener</name>
            <required>false</required>
            <type>javax.el.MethodExpression</type>
        </attribute>
        <attribute>
            <description>
                <![CDATA[The model to be attached to the component. This can be anything, if is
                at lease Serializable. It is needed in context of #disposable. This will be the
                value that will set as payload of the TagDisposeEvent. In case it is not set the
                component will fallback to #contentValue.]]>
            </description>
            <name>model</name>
            <required>false</required>
            <type>java.io.Serializable</type>
        </attribute>
        <attribute>
            <description>
                <![CDATA[The key for looking up the text to be rendered as title-attribute Although
                this attribute is not required you must provide either this or #titleValue if you
                want a title to be rendered.]]>
            </description>
            <name>titleKey</name>
            <required>false</required>
            <type>java.lang.String</type>
        </attribute>
        <attribute>
            <description>
                <![CDATA[The object to be rendered as title-attribute. This is a replacement for
                #titleKey. If both are present titleValue takes precedence.]]>
            </description>
            <name>titleValue</name>
            <required>false</required>
            <type>java.io.Serializable</type>
        </attribute>
        <attribute>
            <description>
                <![CDATA[The optional converter to be used in case of titleValue is set and needs
                conversion.]]>
            </description>
            <name>titleConverter</name>
            <required>false</required>
            <type>javax.faces.convert.Converter</type>
        </attribute>
    </tag>
    <tag>
        <description>
            <![CDATA[
             <p>
               Renders a number of <cui:tag /> as a list. The tags are created from the given Collection of ConceptKeyType or String, see attributes #value. If you need fine-grained control use <cui:tag /> directly. The attributes #state, #size and #contentEscape will be passed through to the used TagComponent.
               More information and examples can be found in the <a href="https://cuioss.de/cui-reference-documentation/pages/documentation/cui_components/demo/tag.jsf" >Reference Documentation</a></p>
            <h3>Usage</h3>
                <pre>&lt;tagList value="#{bean.tags}" /&gt;</pre>
             <h3>Styling</h3>
                 <ul>
                     <li>The marker css class is "list-inline" for the surrounding ul</li>
                     <li>Sizing: Will be passed through to <cui:tag /></li>
                     <li>State: Will be passed through to <cui:tag /></li>
                 </ul>
       ]]>
        </description>
        <tag-name>tagList</tag-name>
        <component>
            <component-type>de.cuioss.bootstrap.taglist</component-type>
            <renderer-type>de.cuioss.bootstrap.taglist_renderer</renderer-type>
        </component>
        <attribute>
            <description><![CDATA[The component identifier for this component. This value must be unique
                within the closest parent component that is a naming container.]]>
            </description>
            <name>id</name>
            <required>false</required>
            <type>java.lang.String</type>
        </attribute>
        <attribute>
            <description><![CDATA[Flag indicating whether this component should be rendered (during
                Render Response Phase), or processed on any subsequent form submit. The default
                value for this property is true. ]]></description>
            <name>rendered</name>
            <required>false</required>
            <type>boolean</type>
        </attribute>
        <attribute>
            <description>
                <![CDATA[The current value of this component. The value is expected to be either a
                single de.cuioss.uimodel.model.conceptkey.ConceptKeyType / String or a
                java.util.Collection of ConceptKeyTypes / Strings.]]>
            </description>
            <name>value</name>
            <required>true</required>
            <type>java.lang.Object</type>
        </attribute>
        <attribute>
            <description>
                <![CDATA[Space-separated list of CSS style class(es) to be applied additionally
                when this element is rendered.]]>
            </description>
            <name>styleClass</name>
            <required>false</required>
            <type>java.lang.String</type>
        </attribute>
        <attribute>
            <description>
                <![CDATA[CSS style(s) to be applied when this component is rendered. Caution: The
                styleClass attribute is always to be preferred.]]>
            </description>
            <name>style</name>
            <required>false</required>
            <type>java.lang.String</type>
        </attribute>
        <attribute>
            <description>
                <![CDATA[Different general styles available (state): one of 'primary', 'success',
                'info', 'warning', 'danger'. If none of those is set it uses 'default'.]]>
            </description>
            <name>state</name>
            <required>false</required>
            <type>java.lang.String</type>
        </attribute>
        <attribute>
            <description>
                <![CDATA[Adapts the size of the component. Supported values are 'lg', 'xl', 'sm'
                based on bootstrap context-sizes. Default: no size is set.]]>
            </description>
            <name>size</name>
            <required>false</required>
            <type>java.lang.String</type>
        </attribute>
        <attribute>
            <description>
                <![CDATA[Indicates whether the content is to be escaped on output or not. Default
                is true.]]>
            </description>
            <name>contentEscape</name>
            <required>false</required>
            <type>boolean</type>
        </attribute>
    </tag>
    <!-- Composite Components (Bootstrap Library) -->
    <tag>
        <description><![CDATA[<h2>Renders an editable list</h2>
            <p>The iterable, derived by EditableDataListModel#getLoadedItems()
   will be exposed as a request-scoped variable with the name #{item.wrapped} The 'item' is of type de.cuioss.jsf.api.components.model.datalist.ItemWrapper
   and provides same additional runtime information, see javadoc for details.</p>
   <p>The component requires the two facets 'header' and 'display' for rendering the corresponding lines.
   The actual editable part is expected as child of this component. All that elements will be implicitly put in a cui:row,
   therefore you can use cui:columns for layouting / spacing directly.</p>
   <p>Adding or deleting of rows can be disabled by either setting "enableNew" or "enableDelete" to false</p>
   <p>By pressing the edit button of a row, the output fields are replaced with input fields,
   while preserving the overall table layout.
   This behavior can be changed by setting "inlineEditMode" to false. In this case, the input fields are arranged in a column based manner.
   Saying, from top to bottom, one field per line. Hint: Add the CSS class "form-horizontal" to the form in this case.</p>
   <h2>Supported Facets:</h2>
   <p>
       <ul>
            <li>header</li>
            <li>display</li>
            <li>header-addon: Rendered at the beginning of the button group of the 'Add' button</li>
            <li>edit-addon: Rendered at the beginning of the button group of the adding and editing pages.</li>
       </ul>
   </p>
   <h2>Supported ClientBehaviour:</h2>
   <p>
       <ul>
            <li>addNew: Defines the client behavior to be attached to the 'add' button, located in the upper right corner</li>
            <li>addSave: Defines the client behavior to be attached to the 'addSave' button</li>
            <li>addCancel: Defines the client behavior to be attached to the 'addCancel' button</li>
            <li>editSave: Defines the client behavior to be attached to the 'editSave' button</li>
            <li>addSave: Defines the client behavior to be attached to the 'addSave' button</li>
            <li>editCancel: Defines the client behavior to be attached to the 'editCancel' button</li>
            <li>edit: Defines the client behavior to be attached to the 'edit' button</li>
            <li>delete: Defines the client behavior to be attached to the 'delete' button</li>
            <li>undoDelete: Defines the client behavior to be attached to the 'undoDelete' button</li>
            <li>change: Defines the (combined) client behavior to be attached to: addSave, editSave, delete, undoDelete</li>
       </ul>
       Use it with process="@none"(!) to circumvent an unwanted second/subsequent actionListener execution.
       E.g.: <code>&lt;p:ajax process=&quot;@none&quot; event=&quot;eventname&quot; update=&quot;#{cc.attrs.update}&quot; /&gt;</code>
   </p>
   ]]></description>
        <tag-name>editableDataList</tag-name>
        <component>
            <resource-id>cui-bootstrap-composite/editableDataList.xhtml</resource-id>
            <component-type>de.cuioss.cui.bootstrap.editableDataList</component-type>
        </component>
        <attribute>
            <description><![CDATA[The model for interacting with the data list.
              Always consider extending de.cuioss.jsf.api.components.model.datalist.impl.AbstractEditableDataListModel]]></description>
            <name>model</name>
            <required>true</required>
            <type>de.cuioss.jsf.api.components.model.datalist.EditableDataListModel</type>
        </attribute>
        <attribute>
            <description><![CDATA[The component identifier for this component. This value must be
                unique within the closest parent component that is a naming
                container. Caution: The component itself is not a naming container]]>
            </description>
            <name>id</name>
            <required>false</required>
            <type>java.lang.String</type>
        </attribute>
        <attribute>
            <description><![CDATA[Flag indicating whether this component should be rendered
                (during Render Response Phase), or processed on any subsequent
                form submit. The default value for this property is true.]]>
            </description>
            <name>rendered</name>
            <required>false</required>
            <type>boolean</type>
        </attribute>
        <attribute>
            <description>
                <![CDATA[If true, at least one entry is required in the result list, otherwise a validation error is triggered.]]>
            </description>
            <name>required</name>
            <required>false</required>
            <type>boolean</type>
        </attribute>
        <attribute>
            <description>
                <![CDATA[Message key to be resolved and displayed if a validation error occurs. Defaults to 'common.validator.required.message'.]]>
            </description>
            <name>requiredMessageKey</name>
            <required>false</required>
            <type>java.lang.String</type>
        </attribute>
        <attribute>
            <description>
                <![CDATA[Resolved message to be displayed if a validation error occurs.]]>
            </description>
            <name>requiredMessageValue</name>
            <required>false</required>
            <type>java.lang.String</type>
        </attribute>
        <attribute>
            <description>
                <![CDATA[Space separated strings of validator IDs. The validator receiving the model as value.]]>
            </description>
            <name>modelValidator</name>
            <required>false</required>
            <type>java.lang.String</type>
        </attribute>
        <attribute>
            <description>
                <![CDATA[Space-separated list of CSS style class(es) to be applied additionally when
                this element is rendered.]]>
            </description>
            <name>styleClass</name>
            <required>false</required>
            <type>java.lang.String</type>
        </attribute>
        <attribute>
            <description>
                <![CDATA[CSS style(s) to be applied when this component is rendered.
               Caution: The styleClass attribute is always to be preferred.]]>
            </description>
            <name>style</name>
            <required>false</required>
            <type>java.lang.String</type>
        </attribute>
        <attribute>
            <description><![CDATA[Enables the edited by double-clicking the corresponding line, defaults to true.]]>
            </description>
            <name>enableDoubleClickEdit</name>
            <required>false</required>
            <type>boolean</type>
        </attribute>
        <attribute>
            <description><![CDATA[Sets the rendered attribute of the 'edit' button. Defaults to true.]]>
            </description>
            <name>enableEdit</name>
            <required>false</required>
            <type>boolean</type>
        </attribute>
        <attribute>
            <description><![CDATA[Sets the rendered attribute of the 'addNew' button. Defaults to true.]]>
            </description>
            <name>enableNew</name>
            <required>false</required>
            <type>boolean</type>
        </attribute>
        <attribute>
            <description><![CDATA[Sets the rendered attribute of the 'delete' button. Defaults to true.]]>
            </description>
            <name>enableDelete</name>
            <required>false</required>
            <type>boolean</type>
        </attribute>
        <attribute>
            <description>
                <![CDATA[If set to 'false', the input field/s are displayed in one column, one row per field. Defaults to true.]]>
            </description>
            <name>inlineEditMode</name>
            <required>false</required>
            <type>boolean</type>
        </attribute>
        <attribute>
            <description>
                <![CDATA[If set to 'false', the Add and Cancel buttons, displayed when adding an item, are not rendered. Defaults to 'true'. The rendering of the 'edit-addon' facet is not affected.]]>
            </description>
            <name>renderAddonButtonsInAddMode</name>
            <required>false</required>
            <type>boolean</type>
        </attribute>
        <attribute>
            <description>
                <![CDATA[If set to 'false', the Save and Cancel buttons, displayed when editing an item, are not rendered. Defaults to 'true'. The rendering of the 'edit-addon' facet is not affected.]]>
            </description>
            <name>renderAddonButtonsInEditMode</name>
            <required>false</required>
            <type>boolean</type>
        </attribute>
        <attribute>
            <description>
                <![CDATA[Message key to be resolved and displayed when there is no data available.]]>
            </description>
            <name>emptyMessageKey</name>
            <required>false</required>
            <type>java.lang.String</type>
        </attribute>
        <attribute>
            <description>
                <![CDATA[Resolved message to be displayed when there is no data available.]]>
            </description>
            <name>emptyMessageValue</name>
            <required>false</required>
            <type>java.lang.String</type>
        </attribute>
    </tag>
    <tag>
        <description><![CDATA[<p>Renders a fancy waiting indicator.</p>
   ]]></description>
        <tag-name>waitingIndicator</tag-name>
        <component>
            <component-type>de.cuioss.bootstrap.waitingindicator</component-type>
            <renderer-type>de.cuioss.bootstrap.waitingindicator_renderer</renderer-type>
        </component>
        <attribute>
            <description><![CDATA[The component identifier for this component. This value must be unique
                within the closest parent component that is a naming container.]]>
            </description>
            <name>id</name>
            <required>false</required>
            <type>java.lang.String</type>
        </attribute>
        <attribute>
            <description><![CDATA[Flag indicating whether this component should be rendered (during
                Render Response Phase), or processed on any subsequent form submit. The default
                value for this property is true.]]>
            </description>
            <name>rendered</name>
            <required>false</required>
            <type>boolean</type>
        </attribute>
        <attribute>
            <description>
                <![CDATA[Sets the size for the element, must be one of the appropriate
                bootstrap size-prefixes, currently supported are 'xs', 'sm', 'md', 'ld.'. Default is 'md']]>
            </description>
            <name>size</name>
            <required>false</required>
            <type>java.lang.String</type>
        </attribute>
        <attribute>
            <description>
                <![CDATA[Space-separated list of CSS style class(es) to be applied additionally
                when this element is rendered.]]>
            </description>
            <name>styleClass</name>
            <required>false</required>
            <type>java.lang.String</type>
        </attribute>
        <attribute>
            <description>
                <![CDATA[CSS style(s) to be applied when this component is rendered. Caution: The
                styleClass attribute is always to be preferred.]]>
            </description>
            <name>style</name>
            <required>false</required>
            <type>java.lang.String</type>
        </attribute>
    </tag>
    <tag>
        <description><![CDATA[<h2>Renders a text input to be used for filtering the result</h2>
            <p>Supports lazy initialization after page load, typewatch to minimize the backend calls,
            and displaying a waiting indicator during refresh.</p>
   ]]></description>
        <tag-name>textFilter</tag-name>
        <component>
            <resource-id>cui-bootstrap-composite/textFilter.xhtml</resource-id>
        </component>
        <attribute>
            <description><![CDATA[ActionListener method to be invoked on change of text input.]]></description>
            <name>action</name>
            <required>true</required>
            <method-signature>void action()</method-signature>
        </attribute>
        <attribute>
            <description><![CDATA[ActionListener method to be invoked on click of reset filter.]]>
            </description>
            <name>clearFilter</name>
            <required>false</required>
            <method-signature>void clearFilter()</method-signature>
        </attribute>
        <attribute>
            <description><![CDATA[To store the filter text.]]>
            </description>
            <name>filterInput</name>
            <required>true</required>
            <type>java.lang.String</type>
        </attribute>
        <attribute>
            <description><![CDATA[The id of the waiting indicator.]]>
            </description>
            <name>waitingIndicatorId</name>
            <required>true</required>
            <type>java.lang.String</type>
        </attribute>
        <attribute>
            <description>
                <![CDATA[The id of the content. Please use the "real" id and no "@form" shortcut.]]>
            </description>
            <name>contentId</name>
            <required>true</required>
            <type>java.lang.String</type>
        </attribute>
        <attribute>
            <description>
                <![CDATA[The id to update after change.]]>
            </description>
            <name>updateIds</name>
            <required>true</required>
            <type>java.lang.String</type>
        </attribute>
        <attribute>
            <description>
                <![CDATA[If true, trigger an initial lazy loading after page loading.]]>
            </description>
            <name>triggerInitialLoading</name>
            <required>false</required>
            <type>boolean</type>
        </attribute>
        <attribute>
            <description>
                <![CDATA[The key of the filter input label.]]>
            </description>
            <name>filterLabelKey</name>
            <required>true</required>
            <type>java.lang.String</type>
        </attribute>
        <attribute>
            <description>
                <![CDATA[The default mode for the labeledContainer.]]>
            </description>
            <name>layoutMode</name>
            <required>false</required>
            <type>java.lang.String</type>
        </attribute>
    </tag>
    <tag>
        <description><![CDATA[<h2>Renders a text input to be used for filtering the result</h2>
            <p>Supports lazy initialization after page load, typewatch to minimize the backend calls,
            and displaying a waiting indicator during refresh. To be used with a LazyLoadingComponent.</p>
   ]]></description>
        <tag-name>lazyLoadingTextFilter</tag-name>
        <component>
            <resource-id>cui-bootstrap-composite/lazyLoadingTextFilter.xhtml</resource-id>
        </component>
        <attribute>
            <description>
                <![CDATA[Space-separated list of CSS style class(es) to be applied additionally
                when this element is rendered.]]>
            </description>
            <name>styleClass</name>
            <required>false</required>
            <type>java.lang.String</type>
        </attribute>
        <attribute>
            <description>
                <![CDATA[CSS style(s) to be applied when this component is rendered. Caution: The
                styleClass attribute is always to be preferred.]]>
            </description>
            <name>style</name>
            <required>false</required>
            <type>java.lang.String</type>
        </attribute>
        <attribute>
            <description><![CDATA[ActionListener method to be invoked on change of text input.]]></description>
            <name>searchAction</name>
            <required>true</required>
            <method-signature>void action()</method-signature>
        </attribute>
        <attribute>
            <description><![CDATA[ActionListener method to be invoked on click of reset filter.]]>
            </description>
            <name>clearFilterAction</name>
            <required>false</required>
            <method-signature>void clearFilter()</method-signature>
        </attribute>
        <attribute>
            <description><![CDATA[To store the filter text.]]>
            </description>
            <name>value</name>
            <required>true</required>
            <type>java.lang.String</type>
        </attribute>
        <attribute>
            <description>
                <![CDATA[The ids to update after change. Should include the LazyLoadingComponent.]]>
            </description>
            <name>update</name>
            <required>true</required>
            <type>java.lang.String</type>
        </attribute>
        <attribute>
            <description>
                <![CDATA[The key of the input label.]]>
            </description>
            <name>labelKey</name>
            <required>false</required>
            <type>java.lang.String</type>
        </attribute>
        <attribute>
            <description>
                <![CDATA[The value of the input label.]]>
            </description>
            <name>labelValue</name>
            <required>false</required>
            <type>java.io.Serializable</type>
        </attribute>
        <attribute>
            <description>
                <![CDATA[The key of the input placeholder.]]>
            </description>
            <name>placeholderKey</name>
            <required>false</required>
            <type>java.lang.String</type>
        </attribute>
        <attribute>
            <description>
                <![CDATA[The value of the input placeholder.]]>
            </description>
            <name>placeholderValue</name>
            <required>false</required>
            <type>java.io.Serializable</type>
        </attribute>
        <attribute>
            <description>
                <![CDATA[The default mode for the LabeledContainer. Defines how the layout will be rendered. Layout mode 'column' renders
                component as form-group with column structure. Layout mode 'formgroup' renders
                component as form-group without column structure. Layout mode 'label_sr_only'
                renders a form-group structure with label style class 'sr-only' which will display
                it only for screen readers but will hide it for standard browsers. Mode 'plain'
                ignore columns size settings. Allowed are 'plain', 'formgroup', 'label_sr_only' and
                'column'. Default is currently 'column']]>
            </description>
            <name>layoutMode</name>
            <required>false</required>
            <type>java.lang.String</type>
        </attribute>
    </tag>
    <tag>
        <description><![CDATA[<h2>Renders a dashboard consisting of several widgets</h2>
        <p>Each widget model should contain the name of the composite component to be rendered and to display its content.</p>
   ]]></description>
        <tag-name>dashboard</tag-name>
<<<<<<< HEAD
            <handler-class>de.cuioss.jsf.bootstrap.dashboard.DashboardTagHandler</handler-class>
=======
        <handler-class>de.cuioss.jsf.bootstrap.dashboard.DashboardTagHandler</handler-class>
>>>>>>> 52c11d16
        <attribute>
            <description>
                <![CDATA[A list of de.cuioss.jsf.api.components.model.widget.DashboardWidgetModel]]>
            </description>
            <name>widgets</name>
            <required>true</required>
            <type>java.util.List</type>
        </attribute>
        <attribute>
            <description>
                <![CDATA[Space-separated list of CSS style class(es) to be applied when
                this element is rendered. Defaults to "dashboard-wrapper".]]>
            </description>
            <name>styleClass</name>
            <required>false</required>
            <type>java.lang.String</type>
        </attribute>
        <attribute>
            <description>
                <![CDATA[Space-separated list of CSS style class(es) to be applied to the widgets. Defaults to "col-md-6".]]>
            </description>
            <name>widgetStyleClass</name>
            <required>false</required>
            <type>java.lang.String</type>
        </attribute>
        <attribute>
            <description>
                <![CDATA[CSS style(s) to be applied when this component is rendered.
               Caution: The styleClass attribute is always to be preferred.]]>
            </description>
            <name>style</name>
            <required>false</required>
            <type>java.lang.String</type>
        </attribute>
    </tag>
    <tag>
        <description>
            <![CDATA[Displays a widget. Supports deferred loading of the content and displaying an optional error message]]></description>
        <tag-name>widget</tag-name>
        <component>
            <resource-id>cui-bootstrap-composite/widget.xhtml</resource-id>
        </component>
        <attribute>
            <description>
                <![CDATA[When set to true, ajax requests will be made asynchronous. Attention: There is a maximum in the number of connections a browser allows.]]>
            </description>
            <name>async</name>
            <required>false</required>
            <type>boolean</type>
        </attribute>
        <attribute>
            <description>
                <![CDATA[Space-separated list of CSS style class(es) to be applied additionally
                when this element is rendered.]]>
            </description>
            <name>styleClass</name>
            <required>false</required>
            <type>java.lang.String</type>
        </attribute>
        <attribute>
            <description>
                <![CDATA[Model to be displayed in this widget.]]>
            </description>
            <name>model</name>
            <required>true</required>
            <type>de.cuioss.jsf.api.components.model.widget.WidgetModel</type>
        </attribute>
    </tag>
    <tag>
        <description><![CDATA[An extension to h:outputLink that conforms to Bootstrap styling and incorporates the
            display of icons and styling as a button. If label is set without labelKey / labelValue than only the icon will
            be rendered. Caution: do not use the content but the corresponding labelKey /
            labelValue. The same goes for the title element: use titleKey or titleValue. It will
            always be rendered as a button (visually) unless you set the state 'link']]>
        </description>
        <tag-name>outputLinkButton</tag-name>
        <component>
            <component-type>de.cuioss.bootstrap.outputLinkButton</component-type>
            <renderer-type>de.cuioss.bootstrap.outputLinkButton_renderer</renderer-type>
        </component>
        <attribute>
            <description><![CDATA[The component identifier for this component. This value must be unique
                within the closest parent component that is a naming container. Caution: The
                component itself is not a naming container]]>
            </description>
            <name>id</name>
            <required>false</required>
            <type>java.lang.String</type>
        </attribute>
        <attribute>
            <description><![CDATA[Flag indicating whether this component should be rendered (during
                Render Response Phase), or processed on any subsequent form submit. The default
                value for this property is true.]]>
            </description>
            <name>rendered</name>
            <required>false</required>
            <type>boolean</type>
        </attribute>
        <attribute>
            <description>
                <![CDATA[Space-separated list of CSS style class(es) to be applied additionally
                when this element is rendered.]]>
            </description>
            <name>styleClass</name>
            <required>false</required>
            <type>java.lang.String</type>
        </attribute>
        <attribute>
            <description>
                <![CDATA[CSS style(s) to be applied when this component is rendered. Caution: The
                styleClass attribute is always to be preferred.]]>
            </description>
            <name>style</name>
            <required>false</required>
            <type>java.lang.String</type>
        </attribute>
        <attribute>
            <description>
                <![CDATA[Different general styles available (state): one of 'primary', 'success',
                'info', 'warning', 'danger', 'link'. If none of those is set it uses 'default'.]]>
            </description>
            <name>state</name>
            <required>false</required>
            <type>java.lang.String</type>
        </attribute>
        <attribute>
            <description>
                <![CDATA[Sets the size for the button element, must be one of the appropriate
                bootstrap size prefixes, currently supported is 'default', 'sm' and 'lg']]>
            </description>
            <name>size</name>
            <required>false</required>
            <type>java.lang.String</type>
        </attribute>
        <attribute>
            <description>
                <![CDATA[The key for looking up the text display as the label. Although this
                attribute is not required the developer must provide either this or #labelValue if
                you want a label to be displayed]]>
            </description>
            <name>labelKey</name>
            <required>false</required>
            <type>java.lang.String</type>
        </attribute>
        <attribute>
            <description>
                <![CDATA[The String displayed for the label. This is a replacement for #labelKey.
                If both are present labelValue takes precedence. If the type is not java.lang.String
                the developer must ensure that an according converter for the exists.]]>
            </description>
            <name>labelValue</name>
            <required>false</required>
            <type>java.io.Serializable</type>
        </attribute>
        <attribute>
            <description>
                <![CDATA[The key for looking up the text display as the title. Although this
                attribute is not required the developer must provide either this or #titleValue if
                you want a title to be displayed]]>
            </description>
            <name>titleKey</name>
            <required>false</required>
            <type>java.lang.String</type>
        </attribute>
        <attribute>
            <description>
                <![CDATA[The String displayed for the title. This is a replacement for
                #titleKey. If both are present titleValue takes precedence.]]>
            </description>
            <name>titleValue</name>
            <required>false</required>
            <type>java.lang.String</type>
        </attribute>
        <attribute>
            <description>
                <![CDATA[A defined icon class, defined within stylesheet, e.g., cui-icon-warning.
                To prevent improper usage, the matching is restricted to the prefixes:
                "cui-icon, cui-mime-type, ui-icon-". If none of them is matched the access throws an
                IllegalArgumentException.]]>
            </description>
            <name>icon</name>
            <required>false</required>
            <type>java.lang.String</type>
        </attribute>
        <attribute>
            <description>
                <![CDATA[Defines the optional float alignment of the component. Supported values
                are 'left' or 'right']]>
            </description>
            <name>iconAlign</name>
            <required>false</required>
            <type>java.lang.String</type>
        </attribute>
        <attribute>
            <description>
                <![CDATA[Flag indicating that this element must never
                receive focus or be included in a subsequent
                submit.]]>
            </description>
            <name>disabled</name>
            <required>false</required>
            <type>boolean</type>
        </attribute>
        <attribute>
            <description>
                <![CDATA[Position of this element in the tabbing order
                for the current document.  This value must be
                an integer between 0 and 32767.]]>
            </description>
            <name>tabindex</name>
            <required>false</required>
            <type>java.lang.String</type>
        </attribute>
        <attribute>
            <description>
                <![CDATA[Name of a frame where the resource
                retrieved via this hyperlink is to
                be displayed.]]>
            </description>
            <name>target</name>
            <required>false</required>
            <type>java.lang.String</type>
        </attribute>
        <attribute>
            <description>
                <![CDATA[The ValueExpression linking this component to a property in a backing bean]]>
            </description>
            <name>binding</name>
            <required>false</required>
            <type>javax.faces.component.UIComponent</type>
        </attribute>
    </tag>
    <tag>
        <description><![CDATA[<h2>Displays a content that should be loaded lazy after initial page rendering.</h2>

 <p>The initial page will display the waiting indicator and trigger an ajax update of the content.
 This update will first call an ActionListener (if defined) during Invoke Application phase,
 and then switch the waiting indicator to be hidden and render the content.</p>]]>
        </description>
        <tag-name>lazyLoading</tag-name>
        <component>
            <component-type>de.cuioss.bootstrap.lazyLoading</component-type>
            <renderer-type>de.cuioss.bootstrap.lazyLoading_renderer</renderer-type>
        </component>
        <attribute>
            <description><![CDATA[The component identifier for this component. This value must be unique
                within the closest parent component that is a naming container. Caution: The
                component itself is not a naming container]]>
            </description>
            <name>id</name>
            <required>false</required>
            <type>java.lang.String</type>
        </attribute>
        <attribute>
            <description>
                <![CDATA[Space-separated list of CSS style class(es) to be applied additionally
                when this element is rendered. The component will always render its own styleClass: 'cui-lazy-loading']]>
            </description>
            <name>styleClass</name>
            <required>false</required>
            <type>java.lang.String</type>
        </attribute>
        <attribute>
            <description>
                <![CDATA[ CSS style(s) to be applied when this component is rendered.
               Caution: The styleClass attribute is always to be preferred.]]>
            </description>
            <name>style</name>
            <required>false</required>
            <type>java.lang.String</type>
        </attribute>
        <attribute>
            <description><![CDATA[Method expression to listen to ajax update events.
                       The listener must be in the form of
                       <pre>public void methodName(ActionEvent event)</pre>]]>
            </description>
            <name>actionListener</name>
            <required>false</required>
            <type>javax.faces.event.ActionListener</type>
        </attribute>
        <attribute>
            <description>
                <![CDATA[Flag indicating if this component is already initialized or need to be loaded lazy.]]>
            </description>
            <name>initialized</name>
            <required>false</required>
            <type>boolean</type>
        </attribute>
        <attribute>
            <description>
                <![CDATA[Flag indicating if the content of this component should be rendered.]]>
            </description>
            <name>renderContent</name>
            <required>false</required>
            <type>boolean</type>
        </attribute>
        <attribute>
            <description><![CDATA[A IDisplayNameProvider to be displayed as notification box.]]>
            </description>
            <name>notificationBoxValue</name>
            <required>false</required>
            <type>de.cuioss.uimodel.nameprovider.IDisplayNameProvider</type>
        </attribute>
        <attribute>
            <description><![CDATA[The state for the notification box.]]>
            </description>
            <name>notificationBoxState</name>
            <required>false</required>
            <type>de.cuioss.jsf.api.components.css.ContextState</type>
        </attribute>
        <attribute>
            <description><![CDATA[A view model.]]>
            </description>
            <name>viewModel</name>
            <required>false</required>
            <type>de.cuioss.jsf.api.components.model.lazyloading.LazyLoadingModel</type>
        </attribute>
        <attribute>
            <description><![CDATA[Start the initialization. Will be called at the first PostAddToView.]]>
            </description>
            <name>startInitialize</name>
            <required>false</required>
            <method-signature>void startInitialize()</method-signature>
        </attribute>
        <attribute>
            <description>
                <![CDATA[Space-separated list of CSS style class(es) to be applied additionally
                to the waiting indicator component.]]>
            </description>
            <name>waitingIndicatorStyleClass</name>
            <required>false</required>
            <type>java.lang.String</type>
        </attribute>
        <attribute>
            <description><![CDATA[When set to true, <p:autoUpdate/> elements will not be updated.]]>
            </description>
            <name>ignoreAutoUpdate</name>
            <required>false</required>
            <type>boolean</type>
        </attribute>
        <attribute>
            <description>
                <![CDATA[When set to true, ajax requests will be made asynchronous. Attention: There is a maximum in the number of connections a browser allows.]]>
            </description>
            <name>async</name>
            <required>false</required>
            <type>boolean</type>
        </attribute>
    </tag>
</facelet-taglib><|MERGE_RESOLUTION|>--- conflicted
+++ resolved
@@ -3573,11 +3573,7 @@
             Renders a Label for input elements.
                The label and title are resolved using the cui standard label-resolving mechanism.</p>
             <p>Sample can be found at the <a href="https://cuioss.de/cui-reference-documentation/pages/documentation/cui_components/demo/layout.jsf">Reference Documentation</a> </p>]]>
-<<<<<<< HEAD
-            </description>
-=======
         </description>
->>>>>>> 52c11d16
         <tag-name>outputLabel</tag-name>
         <component>
             <component-type>de.cuioss.bootstrap.outputlabel</component-type>
@@ -4723,11 +4719,7 @@
         <p>Each widget model should contain the name of the composite component to be rendered and to display its content.</p>
    ]]></description>
         <tag-name>dashboard</tag-name>
-<<<<<<< HEAD
-            <handler-class>de.cuioss.jsf.bootstrap.dashboard.DashboardTagHandler</handler-class>
-=======
         <handler-class>de.cuioss.jsf.bootstrap.dashboard.DashboardTagHandler</handler-class>
->>>>>>> 52c11d16
         <attribute>
             <description>
                 <![CDATA[A list of de.cuioss.jsf.api.components.model.widget.DashboardWidgetModel]]>
