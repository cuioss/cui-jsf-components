/*
 * Copyright 2023 the original author or authors.
 * <p>
 * Licensed under the Apache License, Version 2.0 (the "License");
 * you may not use this file except in compliance with the License.
 * You may obtain a copy of the License at
 * <p>
 * https://www.apache.org/licenses/LICENSE-2.0
 * <p>
 * Unless required by applicable law or agreed to in writing, software
 * distributed under the License is distributed on an "AS IS" BASIS,
 * WITHOUT WARRANTIES OR CONDITIONS OF ANY KIND, either express or implied.
 * See the License for the specific language governing permissions and
 * limitations under the License.
 */
package de.cuioss.jsf.bootstrap.taginput;

<<<<<<< HEAD
=======
import static de.cuioss.jsf.bootstrap.selectize.Selectize.*;
import static de.cuioss.tools.base.Preconditions.checkArgument;
import static de.cuioss.tools.collect.CollectionLiterals.mutableSortedSet;

>>>>>>> 3c8f417f
import de.cuioss.jsf.api.common.accessor.LocaleAccessor;
import de.cuioss.jsf.api.components.base.BaseCuiHtmlInputComponent;
import de.cuioss.jsf.api.components.css.StyleClassBuilder;
import de.cuioss.jsf.api.components.css.StyleClassResolver;
import de.cuioss.jsf.api.components.javascript.JavaScriptOptions;
import de.cuioss.jsf.api.components.partial.ComponentStyleClassProvider;
import de.cuioss.jsf.api.components.partial.DisabledComponentProvider;
import de.cuioss.jsf.api.components.util.CuiState;
import de.cuioss.jsf.api.security.CuiSanitizer;
import de.cuioss.jsf.bootstrap.BootstrapFamily;
import de.cuioss.jsf.bootstrap.tag.support.TagHelper;
import de.cuioss.tools.codec.Hex;
import de.cuioss.tools.logging.CuiLogger;
import de.cuioss.tools.string.Joiner;
import de.cuioss.tools.string.MoreStrings;
import de.cuioss.uimodel.model.conceptkey.AugmentationKeyConstants;
import de.cuioss.uimodel.model.conceptkey.ConceptKeyType;
import jakarta.faces.application.ResourceDependency;
import jakarta.faces.component.FacesComponent;
import jakarta.faces.context.FacesContext;
import jakarta.faces.convert.Converter;
import jakarta.faces.convert.ConverterException;
import lombok.experimental.Delegate;

<<<<<<< HEAD
import java.util.*;
import java.util.stream.Collectors;

import static de.cuioss.jsf.bootstrap.selectize.Selectize.*;
import static de.cuioss.tools.base.Preconditions.checkArgument;
import static de.cuioss.tools.collect.CollectionLiterals.mutableSortedSet;

=======
import java.util.ArrayList;
import java.util.Collections;
import java.util.List;
import java.util.Map;
import java.util.Optional;
import java.util.Set;
import java.util.SortedSet;
import java.util.stream.Collectors;

>>>>>>> 3c8f417f
/**
 * Component that renders an interactive tag input field with autocomplete capabilities.
 * Users can select from existing tags or create new ones on-the-fly.
 * 
 * <h2>Features</h2>
 * <ul>
 * <li>Select from predefined tags</li>
 * <li>Create new tags on-the-fly (optional)</li>
 * <li>Multi-selection with configurable limits</li>
 * <li>Typeahead/autocomplete functionality</li>
 * </ul>
 * 
 * <h2>Attributes</h2>
 * <ul>
 * <li>{@link ComponentStyleClassProvider} - CSS styling</li>
 * <li>{@link DisabledComponentProvider} - Disabled state</li>
 * <li><b>sourceSet</b>: Available {@link ConceptKeyType} objects for selection</li>
 * <li><b>clientCreated</b>: Tags created by user input (internal use)</li>
 * <li><b>letUserCreateTags</b>: Allow creating new tags (default: true)</li>
 * <li><b>maxItems</b>: Maximum selectable tags (default: 10)</li>
 * <li><b>delimiter</b>: Identifier separator (default: {@link JavaScriptOptions#OPTION_VALUE_DELIMITER})</li>
 * <li><b>displayRemoveButton</b>: Show remove buttons for tags</li>
 * <li><b>itemConverterId</b>: Optional converter ID for custom conversion</li>
 * </ul>
 * 
 * <h2>Usage Example</h2>
 * <pre>
 * &lt;boot:tagInput value="#{bean.selectedTags}" sourceSet="#{bean.availableTags}" /&gt;
 * </pre>
 *
 * @author Oliver Wolff
 * @author Sven Haag
 * @since 1.0
 */
@FacesComponent(BootstrapFamily.TAG_INPUT_COMPONENT)
@ResourceDependency(library = "javascript.enabler", name = "enabler.selectize.js", target = "head")
@ResourceDependency(library = "thirdparty.js", name = "selectize.js", target = "head")
@ResourceDependency(library = "thirdparty.js", name = "selectize.css", target = "head")
@ResourceDependency(library = "thirdparty.js", name = "selectize.bootstrap5.css", target = "head")
@SuppressWarnings("squid:MaximumInheritanceDepth") // Artifact of Jsf-structure
public class TagInputComponent extends BaseCuiHtmlInputComponent implements StyleClassResolver {

    private static final CuiLogger log = new CuiLogger(TagInputComponent.class);

    private static final Integer DEFAULT_MAX_ITEMS = 10;

    /**
     * Partial elements.
     */
    @Delegate
    private final DisabledComponentProvider disabledProvider;

    /**
     * Component-specific Keys.
     */
    private static final String SOURCE_SET_KEY = "sourceSet";
    private static final String CLIENT_CREATED_KEY = "clientCreated";
    private static final String USER_CREATE_TAGS_KEY = "letUserCreateTags";
    private static final String MAX_ITEMS_KEY = "maxItems";
    private static final String DELIMITER_KEY = "delimiter";
    private static final String ITEM_CONVERTER_ID_KEY = "itemConverterId";
    private static final String REMOVE_BUTTON_KEY = "displayRemoveButton";

    /**
     * Style class for the Selectize wrapper to indicate that it is allowed to
     * create new tags
     */
    static final String CSS_CLASS_CAN_CREATE = "selectize-cancreate";

    /**
     * Style class for the Selectize wrapper to indicate that it is not allowed to
     * create new tags
     */
    static final String CSS_CLASS_CANNOT_CREATE = "selectize-cannotcreate";

    private final LocaleAccessor localeAccessor = new LocaleAccessor();

    private final CuiState state;

    /**
     * Constructs a new TagInputComponent with default settings.
     * Initializes the component with the appropriate renderer type and
     * a default ConceptKeyStringConverter.
     */
    public TagInputComponent() {
        disabledProvider = new DisabledComponentProvider(this);
        setRendererType(BootstrapFamily.TAG_INPUT_COMPONENT_RENDERER);
        super.setConverter(new ConceptKeyStringConverter());
        state = new CuiState(getStateHelper());
    }

    /**
     * {@inheritDoc}
     */
    @Override
    public String getFamily() {
        return BootstrapFamily.COMPONENT_FAMILY;
    }

    /**
     * Returns the source set of available tags for selection.
     * 
     * @return the Set of ConceptKeyType objects representing available tags,
     *         or an empty set if none are configured
     */
    public Set<ConceptKeyType> getSourceSet() {
        return state.get(SOURCE_SET_KEY, Collections.<ConceptKeyType>emptySet());
    }

    /**
     * Sets the source set of available tags for selection.
     * 
     * @param sourceList the Set of ConceptKeyType objects representing available tags
     */
    public void setSourceSet(final Set<ConceptKeyType> sourceList) {
        state.put(SOURCE_SET_KEY, sourceList);
    }

    /**
     * Returns the set of tags created by the client.
     * 
     * @return the Set of ConceptKeyType objects created by the client,
     *         or an empty set if none exist
     */
    public Set<ConceptKeyType> getClientCreated() {
        return state.get(CLIENT_CREATED_KEY, Collections.<ConceptKeyType>emptySet());
    }

    /**
     * Sets whether remove buttons should be displayed on selected tags.
     * 
     * @param displayRemoveButton true to display remove buttons, false otherwise
     */
    public void setDisplayRemoveButton(final boolean displayRemoveButton) {
        state.put(REMOVE_BUTTON_KEY, displayRemoveButton);
    }

    /**
     * Determines whether remove buttons should be displayed on selected tags.
     * 
     * @return true if remove buttons should be displayed, false otherwise (defaults to true)
     */
    public boolean isDisplayRemoveButton() {
        return state.getBoolean(REMOVE_BUTTON_KEY, true);
    }

    /**
     * Sets the client-created tags.
     * 
     * @param clientCreated the Set of ConceptKeyType objects created by the client
     */
    public void setClientCreated(final Set<ConceptKeyType> clientCreated) {
        state.put(CLIENT_CREATED_KEY, clientCreated);
    }

    /**
     * Determines whether users are allowed to create new tags on-the-fly.
     * 
     * @return true if users can create new tags, false otherwise (defaults to true)
     */
    public boolean isLetUserCreateTags() {
        return state.getBoolean(USER_CREATE_TAGS_KEY, true);
    }

    /**
     * Sets whether users are allowed to create new tags on-the-fly.
     * 
     * @param letUserCreateTags true to allow users to create new tags, false otherwise
     */
    public void setLetUserCreateTags(final boolean letUserCreateTags) {
        state.put(USER_CREATE_TAGS_KEY, letUserCreateTags);
    }

    /**
     * Returns the maximum number of tags that can be selected.
     * 
     * @return the maximum number of selectable items (defaults to 10)
     */
    public int getMaxItems() {
        return state.getInt(MAX_ITEMS_KEY, DEFAULT_MAX_ITEMS);
    }

    /**
     * Sets the maximum number of tags that can be selected.
     * 
     * @param maxItems the maximum number of selectable items
     */
    public void setMaxItems(final int maxItems) {
        state.put(MAX_ITEMS_KEY, maxItems);
    }

    /**
     * Returns the delimiter used to separate identifiers in the input value.
     * 
     * @return the delimiter string (defaults to {@link JavaScriptOptions#OPTION_VALUE_DELIMITER})
     */
    public String getDelimiter() {
        return state.get(DELIMITER_KEY, JavaScriptOptions.OPTION_VALUE_DELIMITER);
    }

    /**
     * Sets the delimiter used to separate identifiers in the input value.
     * 
     * @param delimiter the delimiter string
     */
    public void setDelimiter(final String delimiter) {
        state.put(DELIMITER_KEY, delimiter);
    }

    /**
     * This component uses a fixed converter for ConceptKeyType handling.
     * Attempting to change the converter will result in an exception.
     * 
     * @param converter the converter to set (not supported)
     * @throws UnsupportedOperationException always thrown since the converter cannot be changed
     */
    @Override
    public void setConverter(final Converter converter) {
        throw new UnsupportedOperationException("Component converter already set.");
    }

    /**
     * Sets the ID of a converter to use for item conversion.
     * 
     * @param converterId the ID of the converter to use for items
     */
    public void setItemConverterId(final String converterId) {
        state.put(ITEM_CONVERTER_ID_KEY, converterId);
    }

    /**
     * Returns the ID of the converter used for item conversion.
     * 
     * @return the converter ID, or null if none is set
     */
    public String getItemConverterId() {
        return state.get(ITEM_CONVERTER_ID_KEY);
    }

    /**
     * Returns the resolved item converter instance if one has been specified.
     * 
     * @return an Optional containing the converter if specified and available, or empty otherwise
     */
    public Optional<Converter> getItemConverter() {
        final var converterId = getItemConverterId();
        if (!MoreStrings.isEmpty(converterId)) {
            log.debug("Creating item converter with id: {}", converterId);
            return Optional.ofNullable(facesContext().getApplication().createConverter(converterId));
        }
        return Optional.empty();
    }

    /**
<<<<<<< HEAD
     * @return the {@link Set} of ConceptKeyType of
     * {@link TagHelper#getValueAsSet(Object...)} marked as undefined and
     * not part of {@link #getSourceSet()}.
=======
     * Returns the set of ConceptKeyType values that are undefined and not part of the sourceSet.
     * These represent values that exist in the component's value but are not defined
     * in the available tags list.
     * 
     * @return a Set of ConceptKeyType objects that are undefined, or an empty set if none
>>>>>>> 3c8f417f
     */
    Set<ConceptKeyType> getUndefinedValues() {
        if (null == getValue()) {
            return Collections.emptySet();
        }
        return getValue().stream().filter(AugmentationKeyConstants::isUndefinedValue).collect(Collectors.toSet());
    }

    /**
     * Returns the component's value as a SortedSet of ConceptKeyType objects.
     * 
     * @return a SortedSet of selected ConceptKeyType objects, or null if no value is set
     */
    @Override
    public SortedSet<ConceptKeyType> getValue() {
        return null != super.getValue() ? mutableSortedSet((Iterable) super.getValue()) : null;
    }

    /**
     * Sets the component's value. The value must be a Set of ConceptKeyType objects.
     * 
     * @param value the Set of ConceptKeyType objects to set as the component's value
     * @throws IllegalArgumentException if the value is not a Set of ConceptKeyType objects
     */
    @Override
    public void setValue(final Object value) {
        checkValue(value);
        super.setValue(value);
    }

    /**
     * Validates that the provided value is a Set of ConceptKeyType objects.
     *
     * @param value the object to validate
     * @throws IllegalArgumentException if value is not null and not a Set of ConceptKeyType objects
     */
    private void checkValue(final Object value) {
        if (null == value) {
            return;
        }

        final var errorMessage = "value must be a java.util.Set of ConceptKeyType, but is: "
            + value.getClass().getName();

        checkArgument(value instanceof Set, errorMessage);

        final Set<?> collection = (Set<?>) value;
        for (Object o : collection) {
            checkArgument(o instanceof ConceptKeyType, errorMessage);
        }
    }

    /**
     * {@inheritDoc}
     * 
     * Converts the submitted string value to a Set of ConceptKeyType objects
     * using the ConceptKeyStringConverter.
     */
    @Override
    protected Object getConvertedValue(final FacesContext context, final Object submittedValue)
        throws ConverterException {
        return new ConceptKeyStringConverter().getAsObject(context, this, (String) submittedValue);
    }

    /**
     * Resolves the CSS classes for this component based on configuration.
     * Adds special classes to indicate whether tag creation is allowed.
     *
     * @return a StyleClassBuilder with appropriate CSS classes
     */
    @Override
    public StyleClassBuilder resolveStyleClass() {
        return getStyleClassBuilder().append(isLetUserCreateTags() ? CSS_CLASS_CAN_CREATE : CSS_CLASS_CANNOT_CREATE);
    }

    /**
     * {@inheritDoc}
     * 
     * Adds selectize-specific passthrough attributes needed for client-side initialization.
     */
    @Override
    public Map<String, Object> getPassThroughAttributes() {
        final var attributes = super.getPassThroughAttributes(true);
        attributes.put(PassthroughAttributes.SELECTIZE, !isDisabled()); // trigger for JS
        attributes.put(PassthroughAttributes.CAN_CREATE, isLetUserCreateTags());
        attributes.put(PassthroughAttributes.MAX_ITEMS, getMaxItems());
        attributes.put(PassthroughAttributes.DELIMITER, getDelimiter());
        attributes.put(PassthroughAttributes.WRAPPER_CLASS,
            resolveStyleClass().append(OPTION_VALUE_DEFAULT_WRAPPER).getStyleClass());
        attributes.put(PassthroughAttributes.REMOVE_BUTTON, isDisplayRemoveButton());
        attributes.put(PassthroughAttributes.PERSIST, Boolean.FALSE);
        attributes.put(PassthroughAttributes.OPTIONS, getOptions());
        return attributes;
    }

    /**
     * Builds a JSON string representation of the available tag options.
     * 
     * @return a JSON string containing all available tag options
     */
    private String getOptions() {
        final SortedSet<ConceptKeyType> source = mutableSortedSet(getSourceSet());
        source.addAll(getClientCreated());
        source.addAll(getUndefinedValues());
        final var options = buildOptionElements(source);
        return JavaScriptOptions.SQUARE_BRACKETS_WRAPPER.formatted(options);
    }

    /**
     * {@inheritDoc}
     */
    @Override
    public Map<String, Object> getPassThroughAttributes(final boolean create) {
        return getPassThroughAttributes();
    }

    /**
     * Builds the JSON representation of option elements for the given ConceptKeyType set.
     * 
     * @param codeTypes the set of ConceptKeyType objects to convert to option elements
     * @return a String containing the JSON representation of the option elements
     */
    private String buildOptionElements(final SortedSet<ConceptKeyType> codeTypes) {
        final List<String> optionElements = new ArrayList<>();
        final var locale = localeAccessor.getValue();
        for (final ConceptKeyType codeType : codeTypes) {
            final String label;
            if (getItemConverter().isPresent()) {
                // getItemConverter().get().getAsString(facesContext(), this, codeType);
                label = codeType.getResolved(locale);
            } else {
                label = CuiSanitizer.PLAIN_TEXT.apply(codeType.getResolved(locale));
            }
            final var identifier = Hex.encodeHexString(codeType.getIdentifier().getBytes());
            optionElements.add(buildOptionElement(label, identifier));
        }
        return Joiner.on(JavaScriptOptions.OPTION_VALUE_DELIMITER).join(optionElements);
    }

    /**
     * Builds a single option element JSON object with the given label and identifier.
     * 
     * @param label the display label for the option
     * @param identifier the value identifier for the option
     * @return a JSON string representing the option
     */
    private static String buildOptionElement(final String label, final String identifier) {
        return "{\"" + OPTION_VALUE_LABEL_KEY + "\":\"" + label +
                "\",\"" + OPTION_VALUE_VALUE_KEY + "\":\"" + identifier + "\"}";
    }
}<|MERGE_RESOLUTION|>--- conflicted
+++ resolved
@@ -15,13 +15,27 @@
  */
 package de.cuioss.jsf.bootstrap.taginput;
 
-<<<<<<< HEAD
-=======
-import static de.cuioss.jsf.bootstrap.selectize.Selectize.*;
+import static de.cuioss.jsf.bootstrap.selectize.Selectize.OPTION_VALUE_DEFAULT_WRAPPER;
+import static de.cuioss.jsf.bootstrap.selectize.Selectize.OPTION_VALUE_LABEL_KEY;
+import static de.cuioss.jsf.bootstrap.selectize.Selectize.OPTION_VALUE_VALUE_KEY;
 import static de.cuioss.tools.base.Preconditions.checkArgument;
 import static de.cuioss.tools.collect.CollectionLiterals.mutableSortedSet;
 
->>>>>>> 3c8f417f
+import java.util.ArrayList;
+import java.util.Collections;
+import java.util.List;
+import java.util.Map;
+import java.util.Optional;
+import java.util.Set;
+import java.util.SortedSet;
+import java.util.stream.Collectors;
+
+import jakarta.faces.application.ResourceDependency;
+import jakarta.faces.component.FacesComponent;
+import jakarta.faces.context.FacesContext;
+import jakarta.faces.convert.Converter;
+import jakarta.faces.convert.ConverterException;
+
 import de.cuioss.jsf.api.common.accessor.LocaleAccessor;
 import de.cuioss.jsf.api.components.base.BaseCuiHtmlInputComponent;
 import de.cuioss.jsf.api.components.css.StyleClassBuilder;
@@ -46,15 +60,6 @@
 import jakarta.faces.convert.ConverterException;
 import lombok.experimental.Delegate;
 
-<<<<<<< HEAD
-import java.util.*;
-import java.util.stream.Collectors;
-
-import static de.cuioss.jsf.bootstrap.selectize.Selectize.*;
-import static de.cuioss.tools.base.Preconditions.checkArgument;
-import static de.cuioss.tools.collect.CollectionLiterals.mutableSortedSet;
-
-=======
 import java.util.ArrayList;
 import java.util.Collections;
 import java.util.List;
@@ -64,11 +69,10 @@
 import java.util.SortedSet;
 import java.util.stream.Collectors;
 
->>>>>>> 3c8f417f
 /**
  * Component that renders an interactive tag input field with autocomplete capabilities.
  * Users can select from existing tags or create new ones on-the-fly.
- * 
+ *
  * <h2>Features</h2>
  * <ul>
  * <li>Select from predefined tags</li>
@@ -76,7 +80,7 @@
  * <li>Multi-selection with configurable limits</li>
  * <li>Typeahead/autocomplete functionality</li>
  * </ul>
- * 
+ *
  * <h2>Attributes</h2>
  * <ul>
  * <li>{@link ComponentStyleClassProvider} - CSS styling</li>
@@ -89,7 +93,7 @@
  * <li><b>displayRemoveButton</b>: Show remove buttons for tags</li>
  * <li><b>itemConverterId</b>: Optional converter ID for custom conversion</li>
  * </ul>
- * 
+ *
  * <h2>Usage Example</h2>
  * <pre>
  * &lt;boot:tagInput value="#{bean.selectedTags}" sourceSet="#{bean.availableTags}" /&gt;
@@ -166,7 +170,7 @@
 
     /**
      * Returns the source set of available tags for selection.
-     * 
+     *
      * @return the Set of ConceptKeyType objects representing available tags,
      *         or an empty set if none are configured
      */
@@ -176,7 +180,7 @@
 
     /**
      * Sets the source set of available tags for selection.
-     * 
+     *
      * @param sourceList the Set of ConceptKeyType objects representing available tags
      */
     public void setSourceSet(final Set<ConceptKeyType> sourceList) {
@@ -185,7 +189,7 @@
 
     /**
      * Returns the set of tags created by the client.
-     * 
+     *
      * @return the Set of ConceptKeyType objects created by the client,
      *         or an empty set if none exist
      */
@@ -195,7 +199,7 @@
 
     /**
      * Sets whether remove buttons should be displayed on selected tags.
-     * 
+     *
      * @param displayRemoveButton true to display remove buttons, false otherwise
      */
     public void setDisplayRemoveButton(final boolean displayRemoveButton) {
@@ -204,7 +208,7 @@
 
     /**
      * Determines whether remove buttons should be displayed on selected tags.
-     * 
+     *
      * @return true if remove buttons should be displayed, false otherwise (defaults to true)
      */
     public boolean isDisplayRemoveButton() {
@@ -213,7 +217,7 @@
 
     /**
      * Sets the client-created tags.
-     * 
+     *
      * @param clientCreated the Set of ConceptKeyType objects created by the client
      */
     public void setClientCreated(final Set<ConceptKeyType> clientCreated) {
@@ -222,7 +226,7 @@
 
     /**
      * Determines whether users are allowed to create new tags on-the-fly.
-     * 
+     *
      * @return true if users can create new tags, false otherwise (defaults to true)
      */
     public boolean isLetUserCreateTags() {
@@ -231,7 +235,7 @@
 
     /**
      * Sets whether users are allowed to create new tags on-the-fly.
-     * 
+     *
      * @param letUserCreateTags true to allow users to create new tags, false otherwise
      */
     public void setLetUserCreateTags(final boolean letUserCreateTags) {
@@ -240,7 +244,7 @@
 
     /**
      * Returns the maximum number of tags that can be selected.
-     * 
+     *
      * @return the maximum number of selectable items (defaults to 10)
      */
     public int getMaxItems() {
@@ -249,7 +253,7 @@
 
     /**
      * Sets the maximum number of tags that can be selected.
-     * 
+     *
      * @param maxItems the maximum number of selectable items
      */
     public void setMaxItems(final int maxItems) {
@@ -258,7 +262,7 @@
 
     /**
      * Returns the delimiter used to separate identifiers in the input value.
-     * 
+     *
      * @return the delimiter string (defaults to {@link JavaScriptOptions#OPTION_VALUE_DELIMITER})
      */
     public String getDelimiter() {
@@ -267,7 +271,7 @@
 
     /**
      * Sets the delimiter used to separate identifiers in the input value.
-     * 
+     *
      * @param delimiter the delimiter string
      */
     public void setDelimiter(final String delimiter) {
@@ -277,7 +281,7 @@
     /**
      * This component uses a fixed converter for ConceptKeyType handling.
      * Attempting to change the converter will result in an exception.
-     * 
+     *
      * @param converter the converter to set (not supported)
      * @throws UnsupportedOperationException always thrown since the converter cannot be changed
      */
@@ -288,7 +292,7 @@
 
     /**
      * Sets the ID of a converter to use for item conversion.
-     * 
+     *
      * @param converterId the ID of the converter to use for items
      */
     public void setItemConverterId(final String converterId) {
@@ -297,7 +301,7 @@
 
     /**
      * Returns the ID of the converter used for item conversion.
-     * 
+     *
      * @return the converter ID, or null if none is set
      */
     public String getItemConverterId() {
@@ -306,7 +310,7 @@
 
     /**
      * Returns the resolved item converter instance if one has been specified.
-     * 
+     *
      * @return an Optional containing the converter if specified and available, or empty otherwise
      */
     public Optional<Converter> getItemConverter() {
@@ -319,17 +323,11 @@
     }
 
     /**
-<<<<<<< HEAD
-     * @return the {@link Set} of ConceptKeyType of
-     * {@link TagHelper#getValueAsSet(Object...)} marked as undefined and
-     * not part of {@link #getSourceSet()}.
-=======
      * Returns the set of ConceptKeyType values that are undefined and not part of the sourceSet.
      * These represent values that exist in the component's value but are not defined
      * in the available tags list.
-     * 
+     *
      * @return a Set of ConceptKeyType objects that are undefined, or an empty set if none
->>>>>>> 3c8f417f
      */
     Set<ConceptKeyType> getUndefinedValues() {
         if (null == getValue()) {
@@ -340,7 +338,7 @@
 
     /**
      * Returns the component's value as a SortedSet of ConceptKeyType objects.
-     * 
+     *
      * @return a SortedSet of selected ConceptKeyType objects, or null if no value is set
      */
     @Override
@@ -350,7 +348,7 @@
 
     /**
      * Sets the component's value. The value must be a Set of ConceptKeyType objects.
-     * 
+     *
      * @param value the Set of ConceptKeyType objects to set as the component's value
      * @throws IllegalArgumentException if the value is not a Set of ConceptKeyType objects
      */
@@ -384,7 +382,7 @@
 
     /**
      * {@inheritDoc}
-     * 
+     *
      * Converts the submitted string value to a Set of ConceptKeyType objects
      * using the ConceptKeyStringConverter.
      */
@@ -407,7 +405,7 @@
 
     /**
      * {@inheritDoc}
-     * 
+     *
      * Adds selectize-specific passthrough attributes needed for client-side initialization.
      */
     @Override
@@ -427,7 +425,7 @@
 
     /**
      * Builds a JSON string representation of the available tag options.
-     * 
+     *
      * @return a JSON string containing all available tag options
      */
     private String getOptions() {
@@ -448,7 +446,7 @@
 
     /**
      * Builds the JSON representation of option elements for the given ConceptKeyType set.
-     * 
+     *
      * @param codeTypes the set of ConceptKeyType objects to convert to option elements
      * @return a String containing the JSON representation of the option elements
      */
@@ -471,7 +469,7 @@
 
     /**
      * Builds a single option element JSON object with the given label and identifier.
-     * 
+     *
      * @param label the display label for the option
      * @param identifier the value identifier for the option
      * @return a JSON string representing the option
