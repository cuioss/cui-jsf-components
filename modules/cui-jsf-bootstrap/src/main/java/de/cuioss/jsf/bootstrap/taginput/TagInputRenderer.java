/*
 * Copyright 2023 the original author or authors.
 * <p>
 * Licensed under the Apache License, Version 2.0 (the "License");
 * you may not use this file except in compliance with the License.
 * You may obtain a copy of the License at
 * <p>
 * https://www.apache.org/licenses/LICENSE-2.0
 * <p>
 * Unless required by applicable law or agreed to in writing, software
 * distributed under the License is distributed on an "AS IS" BASIS,
 * WITHOUT WARRANTIES OR CONDITIONS OF ANY KIND, either express or implied.
 * See the License for the specific language governing permissions and
 * limitations under the License.
 */
package de.cuioss.jsf.bootstrap.taginput;

<<<<<<< HEAD
import java.io.IOException;
import java.util.Collection;
import java.util.Collections;
import java.util.List;
import java.util.Locale;
import java.util.Set;
import java.util.TreeSet;

import javax.faces.application.ResourceDependency;
import javax.faces.context.FacesContext;
import javax.faces.render.FacesRenderer;

=======
>>>>>>> 52c11d16
import de.cuioss.jsf.api.common.accessor.LocaleAccessor;
import de.cuioss.jsf.api.components.JsfHtmlComponent;
import de.cuioss.jsf.api.components.css.ContextSize;
import de.cuioss.jsf.api.components.css.ContextState;
import de.cuioss.jsf.api.components.renderer.BaseDecoratorRenderer;
import de.cuioss.jsf.api.components.renderer.DecoratingResponseWriter;
import de.cuioss.jsf.api.components.util.ComponentWrapper;
import de.cuioss.jsf.api.security.CuiSanitizer;
import de.cuioss.jsf.bootstrap.BootstrapFamily;
import de.cuioss.jsf.bootstrap.selectize.Selectize;
import de.cuioss.jsf.bootstrap.tag.TagComponent;
import de.cuioss.jsf.bootstrap.tag.support.TagHelper;
import de.cuioss.tools.string.MoreStrings;
import de.cuioss.uimodel.model.conceptkey.ConceptKeyType;
import de.cuioss.uimodel.model.conceptkey.impl.ConceptKeyTypeImpl;

import javax.faces.application.ResourceDependency;
import javax.faces.context.FacesContext;
import javax.faces.render.FacesRenderer;
import java.io.IOException;
import java.util.*;

/**
 * Render and decodes a selectize.js based TagInput.
 * <p>
 * All values are considered to be of type {@code Set<ConceptKeyType>}:
 * {@link TagInputComponent#getValue()} and
 * {@link TagInputComponent#setValue(Object)}
 * </p>
 * <h2>Rendering</h2>
 * <ul>
 * <li>Creates an {@code <input type="text">} with the clientId</li>
 * <li>For each value found it writes {@link ConceptKeyType#getIdentifier()} as
 * a colon separated list into the value attributes. The matching to labels will
 * done by the JavaScript</li>
 * <li>It uses pass through data attributes to configure selectize.js</li>
 * </ul>
 * <h2>Decoding</h2>
 * <ul>
 * <li>If no value is set for the clientId it calls
 * {@link TagInputComponent#setSubmittedValue(Object)} with <code>null</code>
 * </li>
 * <li>If there is a value available it splits them using "," as separator</li>
 * <li>Each element will be checked whether it is initially provided
 * {@link TagInputComponent#getSourceSet()} or
 * {@link TagInputComponent#getClientCreated()} If so the corresponding
 * {@link ConceptKeyType} will added to the resulting {@link Set}</li>
 * <li>In case the element can not be matched to the ones above it will checked
 * whether it starts with {@link Selectize#CLIENT_CREATED_SUFFIX}. If so a new
 * {@link ConceptKeyTypeImpl} will be created with the given key as
 * {@link ConceptKeyType#getIdentifier()} and the name part as
 * {@link ConceptKeyType#getResolved(Locale)}. The element will now be added to
 * the resulting {@link Set} and to {@link TagInputComponent#getClientCreated()}
 * </li>
 * <li>If none of the above the decode method will throw an
 * {@link IllegalArgumentException}</li>
 * <li>the resulting {@link Set} will finally set as submittedValue after
 * conversion using {@link ConceptKeyStringConverter}</li>
 * </ul>
 * <p>
 * It implicitly sanitizes all input and output using the
 * {@link CuiSanitizer#PLAIN_TEXT}
 * </p>
 *
 * @author Oliver Wolff
 * @author Sven Haag
 */
@ResourceDependency(library = "thirdparty.js", name = "selectize.js", target = "head")
@FacesRenderer(componentFamily = BootstrapFamily.COMPONENT_FAMILY, rendererType = BootstrapFamily.TAG_INPUT_COMPONENT_RENDERER)
public class TagInputRenderer extends BaseDecoratorRenderer<TagInputComponent> {

    private final LocaleAccessor localeAccessor = new LocaleAccessor();

    /***/
    public TagInputRenderer() {
        super(false);
    }

    /**
     * Extracts submitted value from request parameters and use
     * javax.faces.convert.Converter to convert the value from String to a
     * ConceptKeyType collection. Sets the submitted value to TagInputComponent.
     *
     * @param context          FacesContext for the request we are processing
     * @param componentWrapper type-safe component
     */
    @Override
    protected void doDecode(final FacesContext context, final ComponentWrapper<TagInputComponent> componentWrapper) {
        final var value = context.getExternalContext().getRequestParameterMap().get(componentWrapper.getClientId());
        final var tagInput = componentWrapper.getWrapped();

        if (tagInput.isDisabled()) {
            return;
        }
        if (MoreStrings.isEmpty(value)) {
            tagInput.setSubmittedValue("");
            return;
        }

        tagInput.setSubmittedValue(value);
    }

    @Override
    protected void doEncodeEnd(final FacesContext context, final DecoratingResponseWriter<TagInputComponent> writer,
                               final TagInputComponent component) throws IOException {

        if (component.isDisabled()) {
            encodeDisabled(context, writer, component);
        } else {
            encodeEnabled(context, component);
        }
    }

    private void encodeEnabled(final FacesContext context, final TagInputComponent component) throws IOException {
        JsfHtmlComponent.HTML_INPUT.renderer(context).encodeBegin(context, component);
        JsfHtmlComponent.HTML_INPUT.renderer(context).encodeEnd(context, component);
    }

    private void encodeDisabled(final FacesContext context, final DecoratingResponseWriter<TagInputComponent> writer,
                                final TagInputComponent component) throws IOException {
        TagHelper.writeDisabled(context, writer, createTags(component.getValue()), component.getStyle(),
            component.getStyleClass());
    }

    private List<TagComponent> createTags(final Collection<ConceptKeyType> values) {
        return TagHelper.createFromConceptKeys(null != values ? new TreeSet<>(values) : Collections.emptySortedSet(),
<<<<<<< HEAD
                localeAccessor.getValue(), true, ContextSize.LG.name(), ContextState.DEFAULT.name());
=======
            localeAccessor.getValue(), true, ContextSize.LG.name(), ContextState.DEFAULT.name());
>>>>>>> 52c11d16
    }
}<|MERGE_RESOLUTION|>--- conflicted
+++ resolved
@@ -15,21 +15,6 @@
  */
 package de.cuioss.jsf.bootstrap.taginput;
 
-<<<<<<< HEAD
-import java.io.IOException;
-import java.util.Collection;
-import java.util.Collections;
-import java.util.List;
-import java.util.Locale;
-import java.util.Set;
-import java.util.TreeSet;
-
-import javax.faces.application.ResourceDependency;
-import javax.faces.context.FacesContext;
-import javax.faces.render.FacesRenderer;
-
-=======
->>>>>>> 52c11d16
 import de.cuioss.jsf.api.common.accessor.LocaleAccessor;
 import de.cuioss.jsf.api.components.JsfHtmlComponent;
 import de.cuioss.jsf.api.components.css.ContextSize;
@@ -156,10 +141,6 @@
 
     private List<TagComponent> createTags(final Collection<ConceptKeyType> values) {
         return TagHelper.createFromConceptKeys(null != values ? new TreeSet<>(values) : Collections.emptySortedSet(),
-<<<<<<< HEAD
-                localeAccessor.getValue(), true, ContextSize.LG.name(), ContextState.DEFAULT.name());
-=======
             localeAccessor.getValue(), true, ContextSize.LG.name(), ContextState.DEFAULT.name());
->>>>>>> 52c11d16
     }
 }