/*
 * Copyright 2023 the original author or authors.
 * <p>
 * Licensed under the Apache License, Version 2.0 (the "License");
 * you may not use this file except in compliance with the License.
 * You may obtain a copy of the License at
 * <p>
 * https://www.apache.org/licenses/LICENSE-2.0
 * <p>
 * Unless required by applicable law or agreed to in writing, software
 * distributed under the License is distributed on an "AS IS" BASIS,
 * WITHOUT WARRANTIES OR CONDITIONS OF ANY KIND, either express or implied.
 * See the License for the specific language governing permissions and
 * limitations under the License.
 */
package de.cuioss.jsf.api.components.util.modifier.support;

import de.cuioss.jsf.api.components.css.StyleClassBuilder;
import de.cuioss.jsf.api.components.partial.ComponentStyleClassProvider;
import lombok.Getter;
import lombok.Setter;

<<<<<<< HEAD
=======
import javax.faces.component.UIComponentBase;

>>>>>>> 52c11d16
public class StyleClassProvider extends UIComponentBase implements ComponentStyleClassProvider {

    @Getter
    @Setter
    private String styleClass;

    @Override
    public String getFamily() {
        return "StyleClassProvider";
    }

    @Override
    public String computeAndStoreFinalStyleClass(StyleClassBuilder componentSpecificStyleClass) {
        return "";
    }
}<|MERGE_RESOLUTION|>--- conflicted
+++ resolved
@@ -20,11 +20,8 @@
 import lombok.Getter;
 import lombok.Setter;
 
-<<<<<<< HEAD
-=======
 import javax.faces.component.UIComponentBase;
 
->>>>>>> 52c11d16
 public class StyleClassProvider extends UIComponentBase implements ComponentStyleClassProvider {
 
     @Getter
